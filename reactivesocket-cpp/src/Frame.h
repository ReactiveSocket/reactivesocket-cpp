--- conflicted
+++ resolved
@@ -62,19 +62,11 @@
 
 // TODO(stupaq): strong typedef
 using FrameFlags = uint16_t;
-<<<<<<< HEAD
-
-=======
->>>>>>> 90fe0332
 const FrameFlags FrameFlags_EMPTY = 0x0000;
 // const FrameFlags FrameFlags_IGNORE = 0x8000;
 // const FrameFlags FrameFlags_METADATA = 0x4000;
 // const FrameFlags FrameFlags_FOLLOWS = 0x2000;
-<<<<<<< HEAD
 const FrameFlags FrameFlags_KEEPALIVE_RESPOND = 0x2000;
-=======
-// const FrameFlags FrameFlags_KEEPALIVE = 0x2000;
->>>>>>> 90fe0332
 // const FrameFlags FrameFlags_LEASE = 0x2000;
 const FrameFlags FrameFlags_COMPLETE = 0x1000;
 // const FrameFlags FrameFlags_STRICT = 0x1000;
