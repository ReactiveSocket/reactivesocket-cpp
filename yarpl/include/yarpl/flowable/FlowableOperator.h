--- conflicted
+++ resolved
@@ -71,6 +71,13 @@
       Refcounted::decRef(*this);
     }
 
+   protected:
+    void onComplete() override {
+      subscriber_->onComplete();
+      upstream_.reset(); // breaking the cycle
+      Refcounted::decRef(*this);
+    }
+
    private:
     void onSubscribe(
         Reference<::yarpl::flowable::Subscription> subscription) override {
@@ -79,12 +86,6 @@
           Reference<::yarpl::flowable::Subscription>(this));
     }
 
-    void onComplete() override {
-      subscriber_->onComplete();
-      upstream_.reset(); // breaking the cycle
-      Refcounted::decRef(*this);
-    }
-
     void onError(const std::exception_ptr error) override {
       subscriber_->onError(error);
       upstream_.reset(); // breaking the cycle
@@ -135,7 +136,7 @@
     Subscription(
         Reference<Flowable<D>> flowable,
         Reference<Subscriber<D>> subscriber)
-        : FlowableOperator<U, D>::Subscription(
+        : Super(
               std::move(flowable),
               std::move(subscriber)) {}
 
@@ -173,7 +174,7 @@
     Subscription(
         Reference<Flowable<U>> flowable,
         Reference<Subscriber<U>> subscriber)
-        : FlowableOperator<U, U>::Subscription(
+        : Super(
               std::move(flowable),
               std::move(subscriber)) {}
 
@@ -185,13 +186,6 @@
         Super::request(1l);
       }
     }
-
-   private:
-<<<<<<< HEAD
-    void callSuperRequest(int64_t delta) {
-      FlowableOperator<U, U>::Subscription::request(delta);
-    }
-
   };
 
   F function_;
@@ -218,11 +212,12 @@
 
 private:
   class Subscription : public FlowableOperator<U, D>::Subscription {
+    using Super = typename FlowableOperator<U,D>::Subscription;
   public:
     Subscription(
         Reference<Flowable<D>> flowable,
         Reference<Subscriber<D>> subscriber)
-        : FlowableOperator<U, D>::Subscription(
+        : Super(
         std::move(flowable),
         std::move(subscriber)),
           accInitialized_(false) {
@@ -230,12 +225,11 @@
 
     void request(int64_t /* delta */) override {
       // Request all of the items
-      callSuperRequest(FlowableOperator<U, D>::NO_FLOW_CONTROL);
+      Super::request(FlowableOperator<U, D>::NO_FLOW_CONTROL);
     }
 
     void onNext(U value) override {
-      auto* flowable = FlowableOperator<U, D>::Subscription::flowable_.get();
-      auto* reduce = static_cast<ReduceOperator*>(flowable);
+      auto* reduce = Super::template getFlowableAs<ReduceOperator>();
       if (accInitialized_) {
         acc_ = reduce->function_(std::move(acc_), std::move(value));
       } else {
@@ -246,34 +240,14 @@
 
     void onComplete() override {
       if (accInitialized_) {
-        auto subscriber =
-            FlowableOperator<U, D>::Subscription::subscriber_.get();
-        subscriber->onNext(acc_);
-      }
-      callSuperOnComplete();
-    }
-
-  private:
-    // Trampoline to call superclass method; gcc bug 58972.
-    void callSuperRequest(int64_t delta) {
-      FlowableOperator<U, D>::Subscription::request(delta);
-    }
-
-    // Trampoline to call superclass method; gcc bug 58972.
-    void callSuperOnComplete() {
-      FlowableOperator<U, D>::Subscription::onComplete();
-    }
-
-    // Trampoline to call superclass method; gcc bug 58972.
-    void callSuperOnError(const std::exception_ptr error) {
-      FlowableOperator<U, D>::Subscription::onError(error);
+        Super::subscriberOnNext(std::move(acc_));
+      }
+      Super::onComplete();
     }
 
   private:
     bool accInitialized_;
     D acc_;
-=======
->>>>>>> bdb5591c
   };
 
   F function_;
