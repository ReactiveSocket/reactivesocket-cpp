// Copyright 2004-present Facebook. All Rights Reserved.

#pragma once

#include <cassert>
#include <utility>

#include "yarpl/flowable/Flowable.h"
#include "yarpl/flowable/Subscriber.h"
#include "yarpl/flowable/Subscription.h"
#include "yarpl/utils/credits.h"

namespace yarpl {
namespace flowable {

/**
 * Base (helper) class for operators.  Operators are templated on two types: D
 * (downstream) and U (upstream).  Operators are created by method calls on an
 * upstream Flowable, and are Flowables themselves.  Multi-stage pipelines can
 * be built: a Flowable heading a sequence of Operators.
 */
template <typename U, typename D, typename Operator>
class FlowableOperator : public Flowable<D> {
 public:
  explicit FlowableOperator(Reference<Flowable<U>> upstream)
      : upstream_(std::move(upstream)) {}

 protected:
  /// An Operator's subscription.
  ///
  /// When a pipeline chain is active, each Flowable has a corresponding
  /// subscription.  Except for the first one, the subscriptions are created
  /// against Operators.  Each operator subscription has two functions: as a
  /// subscriber for the previous stage; as a subscription for the next one, the
  /// user-supplied subscriber being the last of the pipeline stages.
  class Subscription : public yarpl::flowable::Subscription,
                       public Subscriber<U> {
   protected:
    Subscription(
        Reference<Operator> flowable,
        Reference<Subscriber<D>> subscriber)
        : flowableOperator_(std::move(flowable)), subscriber_(std::move(subscriber)) {
      assert(flowableOperator_);
      assert(subscriber_);
    }

<<<<<<< HEAD
    Reference<Operator> getFlowableOperator() {
      return flowableOperator_;
=======
    const Reference<Operator>& getFlowableOperator() {
      return flowable_;
>>>>>>> a9c5f1b0
    }

    void subscriberOnNext(D value) {
      if (subscriber_) {
        subscriber_->onNext(std::move(value));
      }
    }

    /// Terminates both ends of an operator normally.
    void terminate() {
      terminateImpl(TerminateState::Both());
    }

    /// Terminates both ends of an operator with an error.
    void terminateErr(std::exception_ptr eptr) {
      terminateImpl(TerminateState::Both(), std::move(eptr));
    }

    // Subscription.

    void request(int64_t delta) override {
      if (upstream_) {
        upstream_->request(delta);
      }
    }

    void cancel() override {
      terminateImpl(TerminateState::Up());
    }

    // Subscriber.

    void onSubscribe(
        Reference<yarpl::flowable::Subscription> subscription) override {
      if (upstream_) {
        subscription->cancel();
        return;
      }

      upstream_ = std::move(subscription);
      subscriber_->onSubscribe(get_ref(this));
    }

    void onComplete() override {
      terminateImpl(TerminateState::Down());
    }

    void onError(std::exception_ptr eptr) override {
      terminateImpl(TerminateState::Down(), std::move(eptr));
    }

   private:
    struct TerminateState {
      TerminateState(bool u, bool d) : up{u}, down{d} {}

      static TerminateState Down() {
        return TerminateState{false, true};
      }

      static TerminateState Up() {
        return TerminateState{true, false};
      }

      static TerminateState Both() {
        return TerminateState{true, true};
      }

      const bool up{false};
      const bool down{false};
    };

    bool isTerminated() const {
      return !upstream_ && !subscriber_;
    }

    /// Terminates an operator, sending cancel() and on{Complete,Error}()
    /// signals as necessary.
    void terminateImpl(
        TerminateState state,
        std::exception_ptr eptr = nullptr) {
      if (isTerminated()) {
        return;
      }

      if (auto upstream = std::move(upstream_)) {
        if (state.up) {
          upstream->cancel();
        }
      }

      if (auto subscriber = std::move(subscriber_)) {
        if (state.down) {
          if (eptr) {
            subscriber->onError(std::move(eptr));
          } else {
            subscriber->onComplete();
          }
        }
      }
    }

    /// The Flowable has the lambda, and other creation parameters.
    Reference<Operator> flowableOperator_;

    /// This subscription controls the life-cycle of the subscriber.  The
    /// subscriber is retained as long as calls on it can be made.  (Note: the
    /// subscriber in turn maintains a reference on this subscription object
    /// until cancellation and/or completion.)
    Reference<Subscriber<D>> subscriber_;

    /// In an active pipeline, cancel and (possibly modified) request(n) calls
    /// should be forwarded upstream.  Note that `this` is also a subscriber for
    /// the upstream stage: thus, there are cycles; all of the objects drop
    /// their references at cancel/complete.
    Reference<yarpl::flowable::Subscription> upstream_;
  };

  Reference<Flowable<U>> upstream_;
};

template <
    typename U,
    typename D,
    typename F,
    typename = typename std::enable_if<std::is_callable<F(U), D>::value>::type>
class MapOperator : public FlowableOperator<U, D, MapOperator<U, D, F>> {
  using ThisOperatorT = MapOperator<U, D, F>;
  using Super = FlowableOperator<U, D, ThisOperatorT>;

 public:
  MapOperator(Reference<Flowable<U>> upstream, F function)
      : Super(std::move(upstream)), function_(std::move(function)) {}

  void subscribe(Reference<Subscriber<D>> subscriber) override {
    Super::upstream_->subscribe(
        make_ref<Subscription>(get_ref(this), std::move(subscriber)));
  }

 private:
  using SuperSubscription = typename Super::Subscription;
  class Subscription : public SuperSubscription {
   public:
    Subscription(
        Reference<ThisOperatorT> flowable,
        Reference<Subscriber<D>> subscriber)
        : SuperSubscription(std::move(flowable), std::move(subscriber)) {}

    void onNext(U value) override {
      auto&& map = SuperSubscription::getFlowableOperator();
      SuperSubscription::subscriberOnNext(map->function_(std::move(value)));
    }
  };

  F function_;
};

template <
    typename U,
    typename F,
    typename =
        typename std::enable_if<std::is_callable<F(U), bool>::value>::type>
class FilterOperator : public FlowableOperator<U, U, FilterOperator<U, F>> {
  // for use in subclasses
  using ThisOperatorT = FilterOperator<U, F>;
  using Super = FlowableOperator<U, U, ThisOperatorT>;

 public:
  FilterOperator(Reference<Flowable<U>> upstream, F function)
      : Super(std::move(upstream)), function_(std::move(function)) {}

  void subscribe(Reference<Subscriber<U>> subscriber) override {
    Super::upstream_->subscribe(
        make_ref<Subscription>(get_ref(this), std::move(subscriber)));
  }

 private:
  using SuperSubscription = typename Super::Subscription;
  class Subscription : public SuperSubscription {
   public:
    Subscription(
        Reference<ThisOperatorT> flowable,
        Reference<Subscriber<U>> subscriber)
        : SuperSubscription(std::move(flowable), std::move(subscriber)) {}

    void onNext(U value) override {
      auto&& filter = SuperSubscription::getFlowableOperator();
      if (filter->function_(value)) {
        SuperSubscription::subscriberOnNext(std::move(value));
      } else {
        SuperSubscription::request(1);
      }
    }
  };

  F function_;
};

template <
    typename U,
    typename D,
    typename F,
    typename = typename std::enable_if<std::is_assignable<D, U>::value>,
    typename =
        typename std::enable_if<std::is_callable<F(D, U), D>::value>::type>
class ReduceOperator : public FlowableOperator<U, D, ReduceOperator<U, D, F>> {
  using ThisOperatorT = ReduceOperator<U, D, F>;
  using Super = FlowableOperator<U, D, ThisOperatorT>;

 public:
  ReduceOperator(Reference<Flowable<U>> upstream, F function)
      : Super(std::move(upstream)), function_(std::move(function)) {}

  void subscribe(Reference<Subscriber<D>> subscriber) override {
    Super::upstream_->subscribe(
        make_ref<Subscription>(get_ref(this), std::move(subscriber)));
  }

 private:
  using SuperSubscription = typename Super::Subscription;
  class Subscription : public SuperSubscription {
   public:
    Subscription(
        Reference<ThisOperatorT> flowable,
        Reference<Subscriber<D>> subscriber)
        : SuperSubscription(std::move(flowable), std::move(subscriber)),
          accInitialized_(false) {}

    void request(int64_t) override {
      // Request all of the items
      SuperSubscription::request(credits::kNoFlowControl);
    }

    void onNext(U value) override {
      auto&& reduce = SuperSubscription::getFlowableOperator();
      if (accInitialized_) {
        acc_ = reduce->function_(std::move(acc_), std::move(value));
      } else {
        acc_ = std::move(value);
        accInitialized_ = true;
      }
    }

    void onComplete() override {
      if (accInitialized_) {
        SuperSubscription::subscriberOnNext(std::move(acc_));
      }
      SuperSubscription::onComplete();
    }

   private:
    bool accInitialized_;
    D acc_;
  };

  F function_;
};

template <typename T>
class TakeOperator : public FlowableOperator<T, T, TakeOperator<T>> {
  using ThisOperatorT = TakeOperator<T>;
  using Super = FlowableOperator<T, T, ThisOperatorT>;

 public:
  TakeOperator(Reference<Flowable<T>> upstream, int64_t limit)
      : Super(std::move(upstream)), limit_(limit) {}

  void subscribe(Reference<Subscriber<T>> subscriber) override {
    Super::upstream_->subscribe(
        make_ref<Subscription>(get_ref(this), limit_, std::move(subscriber)));
  }

 private:
  using SuperSubscription = typename Super::Subscription;
  class Subscription : public SuperSubscription {
   public:
    Subscription(
        Reference<ThisOperatorT> flowable,
        int64_t limit,
        Reference<Subscriber<T>> subscriber)
        : SuperSubscription(std::move(flowable), std::move(subscriber)),
          limit_(limit) {}

    void onNext(T value) override {
      if (limit_-- > 0) {
        if (pending_ > 0) {
          --pending_;
        }
        SuperSubscription::subscriberOnNext(std::move(value));
        if (limit_ == 0) {
          SuperSubscription::terminate();
        }
      }
    }

    void request(int64_t delta) override {
      delta = std::min(delta, limit_ - pending_);
      if (delta > 0) {
        pending_ += delta;
        SuperSubscription::request(delta);
      }
    }

   private:
    int64_t pending_{0};
    int64_t limit_;
  };

  const int64_t limit_;
};

template <typename T>
class SkipOperator : public FlowableOperator<T, T, SkipOperator<T>> {
  using ThisOperatorT = SkipOperator<T>;
  using Super = FlowableOperator<T, T, ThisOperatorT>;

 public:
  SkipOperator(Reference<Flowable<T>> upstream, int64_t offset)
      : Super(std::move(upstream)), offset_(offset) {}

  void subscribe(Reference<Subscriber<T>> subscriber) override {
    Super::upstream_->subscribe(
        make_ref<Subscription>(get_ref(this), offset_, std::move(subscriber)));
  }

 private:
  using SuperSubscription = typename Super::Subscription;
  class Subscription : public SuperSubscription {
   public:
    Subscription(
        Reference<ThisOperatorT> flowable,
        int64_t offset,
        Reference<Subscriber<T>> subscriber)
        : SuperSubscription(std::move(flowable), std::move(subscriber)),
          offset_(offset) {}

    void onNext(T value) override {
      if (offset_ > 0) {
        --offset_;
      } else {
        SuperSubscription::subscriberOnNext(std::move(value));
      }
    }

    void request(int64_t delta) override {
      if (firstRequest_) {
        firstRequest_ = false;
        delta = credits::add(delta, offset_);
      }
      SuperSubscription::request(delta);
    }

   private:
    int64_t offset_;
    bool firstRequest_{true};
  };

  const int64_t offset_;
};

template <typename T>
class IgnoreElementsOperator
    : public FlowableOperator<T, T, IgnoreElementsOperator<T>> {
  using ThisOperatorT = IgnoreElementsOperator<T>;
  using Super = FlowableOperator<T, T, ThisOperatorT>;

 public:
  explicit IgnoreElementsOperator(Reference<Flowable<T>> upstream)
      : Super(std::move(upstream)) {}

  void subscribe(Reference<Subscriber<T>> subscriber) override {
    Super::upstream_->subscribe(
        make_ref<Subscription>(get_ref(this), std::move(subscriber)));
  }

 private:
  using SuperSubscription = typename Super::Subscription;
  class Subscription : public SuperSubscription {
   public:
    Subscription(
        Reference<ThisOperatorT> flowable,
        Reference<Subscriber<T>> subscriber)
        : SuperSubscription(std::move(flowable), std::move(subscriber)) {}

    void onNext(T) override {}
  };
};

template <typename T>
class SubscribeOnOperator
    : public FlowableOperator<T, T, SubscribeOnOperator<T>> {
  using ThisOperatorT = SubscribeOnOperator<T>;
  using Super = FlowableOperator<T, T, ThisOperatorT>;

 public:
  SubscribeOnOperator(Reference<Flowable<T>> upstream, Scheduler& scheduler)
      : Super(std::move(upstream)), worker_(scheduler.createWorker()) {}

  void subscribe(Reference<Subscriber<T>> subscriber) override {
    Super::upstream_->subscribe(make_ref<Subscription>(
        get_ref(this), std::move(worker_), std::move(subscriber)));
  }

 private:
  using SuperSubscription = typename Super::Subscription;
  class Subscription : public SuperSubscription {
   public:
    Subscription(
        Reference<ThisOperatorT> flowable,
        std::unique_ptr<Worker> worker,
        Reference<Subscriber<T>> subscriber)
        : SuperSubscription(std::move(flowable), std::move(subscriber)),
          worker_(std::move(worker)) {}

    void request(int64_t delta) override {
      worker_->schedule([delta, this] { this->callSuperRequest(delta); });
    }

    void cancel() override {
      worker_->schedule([this] { this->callSuperCancel(); });
    }

    void onNext(T value) override {
      SuperSubscription::subscriberOnNext(std::move(value));
    }

   private:
    // Trampoline to call superclass method; gcc bug 58972.
    void callSuperRequest(int64_t delta) {
      SuperSubscription::request(delta);
    }

    // Trampoline to call superclass method; gcc bug 58972.
    void callSuperCancel() {
      SuperSubscription::cancel();
    }

    std::unique_ptr<Worker> worker_;
  };

  std::unique_ptr<Worker> worker_;
};

template <typename T, typename OnSubscribe>
class FromPublisherOperator : public Flowable<T> {
 public:
  explicit FromPublisherOperator(OnSubscribe function)
      : function_(std::move(function)) {}

  void subscribe(Reference<Subscriber<T>> subscriber) override {
    function_(std::move(subscriber));
  }

 private:
  OnSubscribe function_;
};

} // namespace flowable
} // namespace yarpl<|MERGE_RESOLUTION|>--- conflicted
+++ resolved
@@ -44,13 +44,8 @@
       assert(subscriber_);
     }
 
-<<<<<<< HEAD
-    Reference<Operator> getFlowableOperator() {
-      return flowableOperator_;
-=======
     const Reference<Operator>& getFlowableOperator() {
       return flowable_;
->>>>>>> a9c5f1b0
     }
 
     void subscriberOnNext(D value) {
