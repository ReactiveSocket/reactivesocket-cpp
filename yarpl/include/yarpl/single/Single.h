--- conflicted
+++ resolved
@@ -59,36 +59,13 @@
           OnSubscribe(Reference<SingleObserver<T>>),
           void>::value>::type>
   static auto create(OnSubscribe&& function) {
-<<<<<<< HEAD
-    return Reference<Single<T>>(new FromPublisherOperator<T, OnSubscribe>(
-        std::forward<OnSubscribe>(function)));
-=======
     return Reference<Single<T>>(
         new details::FromPublisherOperator<T, OnSubscribe>(
             std::forward<OnSubscribe>(function)));
->>>>>>> f154f0c1
   }
 
   template <typename Function>
   auto map(Function&& function);
-<<<<<<< HEAD
-
- private:
-  template <typename N, typename OnSubscribe>
-  class FromPublisherOperator : public Single<N> {
-   public:
-    explicit FromPublisherOperator(OnSubscribe&& function)
-        : function_(std::move(function)) {}
-
-    void subscribe(Reference<SingleObserver<T>> subscriber) override {
-      function_(std::move(subscriber));
-    }
-
-   private:
-    OnSubscribe function_;
-  };
-=======
->>>>>>> f154f0c1
 };
 
 template <>
