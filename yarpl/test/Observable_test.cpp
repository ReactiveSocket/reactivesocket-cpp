--- conflicted
+++ resolved
@@ -234,12 +234,8 @@
 
   std::thread t;
   auto a = Observable<int>::create([&](Reference<Observer<int>> obs) {
-<<<<<<< HEAD
     t = std::thread([obs, &emitted, &cancelled1](){
       obs->addSubscription([&](){ cancelled1 = true; });
-=======
-    t = std::thread([obs, &emitted]() {
->>>>>>> 5baec7db
       while (!obs->isUnsubscribed()) {
         ++emitted;
         obs->onNext(0);
