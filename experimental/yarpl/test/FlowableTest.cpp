#include <vector>
#include <type_traits>

#include <gtest/gtest.h>

#include "yarpl/Flowables.h"

namespace yarpl {
namespace flowable {
namespace {

template <typename T>
class CollectingSubscriber : public Subscriber<T> {
 public:
  static_assert(
      std::is_copy_constructible<T>::value,
      "CollectingSubscriber needs to copy the value in order to collect it");

  void onSubscribe(Reference<Subscription> subscription) override {
    Subscriber<T>::onSubscribe(subscription);
    subscription->request(100);
  }

  void onNext(T next) override {
    Subscriber<T>::onNext(next);
    values_.push_back(std::move(next));
  }

  void onComplete() override {
    Subscriber<T>::onComplete();
    complete_ = true;
  }

  void onError(const std::exception_ptr ex) override {
    Subscriber<T>::onError(ex);
    error_ = true;

    try {
      std::rethrow_exception(ex);
    }
    catch (const std::exception& e) {
      errorMsg_ = e.what();
    }
  }

  const std::vector<T>& values() const {
    return values_;
  }

  bool complete() const {
    return complete_;
  }

  bool error() const {
    return error_;
  }

  std::string errorMsg() const {
    return errorMsg_;
  }

 private:
  std::vector<T> values_;
  bool complete_{false};
  bool error_{false};
  std::string errorMsg_;
};

/// Construct a pipeline with a collecting subscriber against the supplied
/// flowable.  Return the items that were sent to the subscriber.  If some
/// exception was sent, the exception is thrown.
template <typename T>
std::vector<T> run(Reference<Flowable<T>> flowable) {
  auto collector = make_ref<CollectingSubscriber<T>>();
  flowable->subscribe(collector);
  return collector->values();
}

} // namespace

TEST(FlowableTest, SingleFlowable) {
  ASSERT_EQ(std::size_t{0}, Refcounted::objects());

  auto flowable = Flowables::just(10);
  EXPECT_EQ(std::size_t{1}, Refcounted::objects());
  EXPECT_EQ(std::size_t{1}, flowable->count());

  flowable.reset();
  EXPECT_EQ(std::size_t{0}, Refcounted::objects());
}

TEST(FlowableTest, JustFlowable) {
  ASSERT_EQ(std::size_t{0}, Refcounted::objects());
  EXPECT_EQ(run(Flowables::just(22)), std::vector<int>{22});
  EXPECT_EQ(
      run(Flowables::justN({12, 34, 56, 98})),
      std::vector<int>({12, 34, 56, 98}));
  EXPECT_EQ(
      run(Flowables::justN({"ab", "pq", "yz"})),
      std::vector<const char*>({"ab", "pq", "yz"}));
  EXPECT_EQ(std::size_t{0}, Refcounted::objects());
}

TEST(FlowableTest, JustIncomplete) {
  ASSERT_EQ(std::size_t{0}, Refcounted::objects());
<<<<<<< HEAD
  auto flowable = Flowables::justN<std::string>({"a", "b", "c"})
=======
  auto flowable = Flowables::just<std::string>({"a", "b", "c"})
>>>>>>> d708847c
    ->take(2);
  EXPECT_EQ(
    run(std::move(flowable)),
    std::vector<std::string>({"a", "b"}));
  ASSERT_EQ(std::size_t{0}, Refcounted::objects());

<<<<<<< HEAD
  flowable = Flowables::justN<std::string>({"a", "b", "c"})
=======
  flowable = Flowables::just<std::string>({"a", "b", "c"})
>>>>>>> d708847c
    ->take(2)
    ->take(1);
  EXPECT_EQ(
    run(std::move(flowable)),
    std::vector<std::string>({"a"}));
  flowable.reset();
  ASSERT_EQ(std::size_t{0}, Refcounted::objects());

<<<<<<< HEAD
  flowable = Flowables::justN<std::string>(
=======
  flowable = Flowables::just<std::string>(
>>>>>>> d708847c
      {"a", "b", "c", "d", "e", "f", "g", "h", "i"})
    ->map([](std::string s) {
        s[0] = ::toupper(s[0]);
        return s;
      })
    ->take(5);
  EXPECT_EQ(
    run(std::move(flowable)),
    std::vector<std::string>({"A", "B", "C", "D", "E"}));
  flowable.reset();
  ASSERT_EQ(std::size_t{0}, Refcounted::objects());
}

TEST(FlowableTest, Range) {
  ASSERT_EQ(std::size_t{0}, Refcounted::objects());
  EXPECT_EQ(
      run(Flowables::range(10, 15)),
      std::vector<int64_t>({10, 11, 12, 13, 14}));
  EXPECT_EQ(std::size_t{0}, Refcounted::objects());
}

TEST(FlowableTest, RangeWithMap) {
  ASSERT_EQ(std::size_t{0}, Refcounted::objects());
  auto flowable = Flowables::range(1, 4)
                      ->map([](int64_t v) { return v * v; })
                      ->map([](int64_t v) { return v * v; })
                      ->map([](int64_t v) { return std::to_string(v); });
  EXPECT_EQ(
      run(std::move(flowable)), std::vector<std::string>({"1", "16", "81"}));
  EXPECT_EQ(std::size_t{0}, Refcounted::objects());
}

TEST(FlowableTest, SimpleTake) {
  ASSERT_EQ(std::size_t{0}, Refcounted::objects());
  EXPECT_EQ(
      run(Flowables::range(0, 100)->take(3)), std::vector<int64_t>({0, 1, 2}));
  EXPECT_EQ(
      run(Flowables::range(10, 15)),
      std::vector<int64_t>({10, 11, 12, 13, 14}));
  EXPECT_EQ(std::size_t{0}, Refcounted::objects());
}

TEST(FlowableTest, FlowableError) {
  auto flowable = Flowables::error<int>(std::runtime_error("something broke!"));
  auto collector = make_ref<CollectingSubscriber<int>>();
  flowable->subscribe(collector);

  EXPECT_EQ(collector->complete(), false);
  EXPECT_EQ(collector->error(), true);
  EXPECT_EQ(collector->errorMsg(), "something broke!");
}

TEST(FlowableTest, FlowableErrorPtr) {
  auto flowable = Flowables::error<int>(
      std::make_exception_ptr(std::runtime_error("something broke!")));
  auto collector = make_ref<CollectingSubscriber<int>>();
  flowable->subscribe(collector);

  EXPECT_EQ(collector->complete(), false);
  EXPECT_EQ(collector->error(), true);
  EXPECT_EQ(collector->errorMsg(), "something broke!");
}

TEST(FlowableTest, FlowableEmpty) {
  auto flowable = Flowables::empty<int>();
  auto collector = make_ref<CollectingSubscriber<int>>();
  flowable->subscribe(collector);

  EXPECT_EQ(collector->complete(), true);
  EXPECT_EQ(collector->error(), false);
}

} // flowable
} // yarpl<|MERGE_RESOLUTION|>--- conflicted
+++ resolved
@@ -103,22 +103,14 @@
 
 TEST(FlowableTest, JustIncomplete) {
   ASSERT_EQ(std::size_t{0}, Refcounted::objects());
-<<<<<<< HEAD
   auto flowable = Flowables::justN<std::string>({"a", "b", "c"})
-=======
-  auto flowable = Flowables::just<std::string>({"a", "b", "c"})
->>>>>>> d708847c
     ->take(2);
   EXPECT_EQ(
     run(std::move(flowable)),
     std::vector<std::string>({"a", "b"}));
   ASSERT_EQ(std::size_t{0}, Refcounted::objects());
 
-<<<<<<< HEAD
   flowable = Flowables::justN<std::string>({"a", "b", "c"})
-=======
-  flowable = Flowables::just<std::string>({"a", "b", "c"})
->>>>>>> d708847c
     ->take(2)
     ->take(1);
   EXPECT_EQ(
@@ -127,12 +119,7 @@
   flowable.reset();
   ASSERT_EQ(std::size_t{0}, Refcounted::objects());
 
-<<<<<<< HEAD
   flowable = Flowables::justN<std::string>(
-=======
-  flowable = Flowables::just<std::string>(
->>>>>>> d708847c
-      {"a", "b", "c", "d", "e", "f", "g", "h", "i"})
     ->map([](std::string s) {
         s[0] = ::toupper(s[0]);
         return s;
