#pragma once

// include all the things a developer needs for using Observable
#include "yarpl/observable/Observable.h"
#include "yarpl/observable/Observables.h"
#include "yarpl/observable/Observer.h"
#include "yarpl/observable/Observers.h"
#include "yarpl/observable/Subscription.h"
#include "yarpl/observable/Subscriptions.h"

/**
<<<<<<< HEAD
*Strategy for backpressure when converting from Observable to Flowable.
*/
enum class BackpressureStrategy { DROP };

template <typename T>
class Observable : public virtual Refcounted {
 public:
  static const auto CANCELED = std::numeric_limits<int64_t>::min();
  static const auto NO_FLOW_CONTROL = std::numeric_limits<int64_t>::max();

  virtual void subscribe(Reference<Observer<T>>) = 0;

  template <
      typename OnSubscribe,
      typename = typename std::enable_if<
          std::is_callable<OnSubscribe(Reference<Observer<T>>), void>::value>::
          type>
  static auto create(OnSubscribe&& function) {
    return Reference<Observable<T>>(new FromPublisherOperator<OnSubscribe>(
        std::forward<OnSubscribe>(function)));
  }

  template <typename Function>
  auto map(Function&& function);

  template <typename Function>
  auto filter(Function&& function);

  auto take(int64_t);

  auto subscribeOn(Scheduler&);

  /**
  * Convert from Observable to Flowable with a given BackpressureStrategy.
  *
  * Currently the only strategy is DROP.
  *
  * @param strategy
  * @return
  */
  auto toFlowable(BackpressureStrategy strategy);

 private:
  template <typename OnSubscribe>
  class FromPublisherOperator : public Observable<T> {
   public:
    FromPublisherOperator(OnSubscribe&& function)
        : function_(std::move(function)) {}

    void subscribe(Reference<Observer<T>> subscriber) override {
      function_(std::move(subscriber));
    }

   private:
    OnSubscribe function_;
  };
};
} // observable
} // yarpl

#include "observable/ObservableOperator.h"

namespace yarpl {
namespace observable {
template <typename T>
template <typename Function>
auto Observable<T>::map(Function&& function) {
  using D = typename std::result_of<Function(T)>::type;
  return Reference<Observable<D>>(new MapOperator<T, D, Function>(
      Reference<Observable<T>>(this), std::forward<Function>(function)));
}

template <typename T>
template <typename Function>
auto Observable<T>::filter(Function&& function) {
  return Reference<Observable<T>>(new FilterOperator<T, Function>(
      Reference<Observable<T>>(this), std::forward<Function>(function)));
}

template <typename T>
auto Observable<T>::take(int64_t limit) {
  return Reference<Observable<T>>(
      new TakeOperator<T>(Reference<Observable<T>>(this), limit));
}

template <typename T>
auto Observable<T>::subscribeOn(Scheduler& scheduler) {
  return Reference<Observable<T>>(
      new SubscribeOnOperator<T>(Reference<Observable<T>>(this), scheduler));
}

template <typename T>
auto Observable<T>::toFlowable(BackpressureStrategy strategy) {
  // we currently ONLY support the DROP strategy
  // so do not use the strategy parameter for anything
  auto o = Reference<Observable<T>>(this);
  return yarpl::flowable::Flowables::fromPublisher<T>([
    o = std::move(o), // the Observable to pass through
    strategy
  ](Reference<yarpl::flowable::Subscriber<T>> s) {
    s->onSubscribe(Reference<yarpl::flowable::Subscription>(
        new yarpl::flowable::sources::FlowableFromObservableSubscription<T>(
            std::move(o), std::move(s))));
  });
}

} // observable
} // yarpl
=======
 *  // TODO add documentation
 */
>>>>>>> 7b699a82
<|MERGE_RESOLUTION|>--- conflicted
+++ resolved
@@ -9,116 +9,5 @@
 #include "yarpl/observable/Subscriptions.h"
 
 /**
-<<<<<<< HEAD
-*Strategy for backpressure when converting from Observable to Flowable.
-*/
-enum class BackpressureStrategy { DROP };
-
-template <typename T>
-class Observable : public virtual Refcounted {
- public:
-  static const auto CANCELED = std::numeric_limits<int64_t>::min();
-  static const auto NO_FLOW_CONTROL = std::numeric_limits<int64_t>::max();
-
-  virtual void subscribe(Reference<Observer<T>>) = 0;
-
-  template <
-      typename OnSubscribe,
-      typename = typename std::enable_if<
-          std::is_callable<OnSubscribe(Reference<Observer<T>>), void>::value>::
-          type>
-  static auto create(OnSubscribe&& function) {
-    return Reference<Observable<T>>(new FromPublisherOperator<OnSubscribe>(
-        std::forward<OnSubscribe>(function)));
-  }
-
-  template <typename Function>
-  auto map(Function&& function);
-
-  template <typename Function>
-  auto filter(Function&& function);
-
-  auto take(int64_t);
-
-  auto subscribeOn(Scheduler&);
-
-  /**
-  * Convert from Observable to Flowable with a given BackpressureStrategy.
-  *
-  * Currently the only strategy is DROP.
-  *
-  * @param strategy
-  * @return
-  */
-  auto toFlowable(BackpressureStrategy strategy);
-
- private:
-  template <typename OnSubscribe>
-  class FromPublisherOperator : public Observable<T> {
-   public:
-    FromPublisherOperator(OnSubscribe&& function)
-        : function_(std::move(function)) {}
-
-    void subscribe(Reference<Observer<T>> subscriber) override {
-      function_(std::move(subscriber));
-    }
-
-   private:
-    OnSubscribe function_;
-  };
-};
-} // observable
-} // yarpl
-
-#include "observable/ObservableOperator.h"
-
-namespace yarpl {
-namespace observable {
-template <typename T>
-template <typename Function>
-auto Observable<T>::map(Function&& function) {
-  using D = typename std::result_of<Function(T)>::type;
-  return Reference<Observable<D>>(new MapOperator<T, D, Function>(
-      Reference<Observable<T>>(this), std::forward<Function>(function)));
-}
-
-template <typename T>
-template <typename Function>
-auto Observable<T>::filter(Function&& function) {
-  return Reference<Observable<T>>(new FilterOperator<T, Function>(
-      Reference<Observable<T>>(this), std::forward<Function>(function)));
-}
-
-template <typename T>
-auto Observable<T>::take(int64_t limit) {
-  return Reference<Observable<T>>(
-      new TakeOperator<T>(Reference<Observable<T>>(this), limit));
-}
-
-template <typename T>
-auto Observable<T>::subscribeOn(Scheduler& scheduler) {
-  return Reference<Observable<T>>(
-      new SubscribeOnOperator<T>(Reference<Observable<T>>(this), scheduler));
-}
-
-template <typename T>
-auto Observable<T>::toFlowable(BackpressureStrategy strategy) {
-  // we currently ONLY support the DROP strategy
-  // so do not use the strategy parameter for anything
-  auto o = Reference<Observable<T>>(this);
-  return yarpl::flowable::Flowables::fromPublisher<T>([
-    o = std::move(o), // the Observable to pass through
-    strategy
-  ](Reference<yarpl::flowable::Subscriber<T>> s) {
-    s->onSubscribe(Reference<yarpl::flowable::Subscription>(
-        new yarpl::flowable::sources::FlowableFromObservableSubscription<T>(
-            std::move(o), std::move(s))));
-  });
-}
-
-} // observable
-} // yarpl
-=======
  *  // TODO add documentation
- */
->>>>>>> 7b699a82
+ */