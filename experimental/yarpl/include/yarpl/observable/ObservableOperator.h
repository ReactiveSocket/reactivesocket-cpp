#pragma once

#include <utility>

#include "../Observable.h"
#include "Observer.h"
#include "Subscription.h"

namespace yarpl {
namespace observable {
/**
 * Base (helper) class for operators.  Operators are templated on two types:
 * D (downstream) and U (upstream).  Operators are created by method calls on
 * an upstream Observable, and are Observables themselves.  Multi-stage
 * pipelines
 * can be built: a Observable heading a sequence of Operators.
 */
template <typename U, typename D>
class ObservableOperator : public Observable<D> {
 public:
  explicit ObservableOperator(Reference<Observable<U>> upstream)
      : upstream_(std::move(upstream)) {}

  void subscribe(Reference<Observer<D>> subscriber) override {
    upstream_->subscribe(Reference<Subscription>(new Subscription(
        Reference<Observable<D>>(this), std::move(subscriber))));
  }

 protected:
  ///
  /// \brief An Operator's subscription.
  ///
  /// When a pipeline chain is active, each Observable has a corresponding
  /// subscription.  Except for the first one, the subscriptions are created
  /// against Operators.  Each operator subscription has two functions: as a
  /// subscriber for the previous stage; as a subscription for the next one,
  /// the user-supplied subscriber being the last of the pipeline stages.
  class Subscription : public ::yarpl::observable::Subscription, public Observer<U> {
   public:
    Subscription(
        Reference<Observable<D>> flowable,
        Reference<Observer<D>> subscriber)
        : flowable_(std::move(flowable)), subscriber_(std::move(subscriber)) {}

    ~Subscription() {
      subscriber_.reset();
    }

    void onSubscribe(
        Reference<::yarpl::observable::Subscription> subscription) override {
      upstream_ = std::move(subscription);
      subscriber_->onSubscribe(Reference<::yarpl::observable::Subscription>(this));
    }

    void onComplete() override {
      subscriber_->onComplete();
      upstream_.reset();
    }

    void onError(const std::exception_ptr error) override {
      subscriber_->onError(error);
      upstream_.reset();
    }

    void cancel() override {
      upstream_->cancel();
    }

   protected:
    /// The Observable has the lambda, and other creation parameters.
    Reference<Observable<D>> flowable_;

    /// This subscription controls the life-cycle of the subscriber.  The
    /// subscriber is retained as long as calls on it can be made.  (Note:
    /// the subscriber in turn maintains a reference on this subscription
    /// object until cancellation and/or completion.)
    Reference<Observer<D>> subscriber_;

    /// In an active pipeline, cancel and (possibly modified) request(n)
    /// calls should be forwarded upstream.  Note that `this` is also a
    /// subscriber for the upstream stage: thus, there are cycles; all of
    /// the objects drop their references at cancel/complete.
    Reference<::yarpl::observable::Subscription> upstream_;
  };

  Reference<Observable<U>> upstream_;
};

template <
    typename U,
    typename D,
    typename F,
    typename = typename std::enable_if<std::is_callable<F(U), D>::value>::type>
class MapOperator : public ObservableOperator<U, D> {
 public:
  MapOperator(Reference<Observable<U>> upstream, F&& function)
      : ObservableOperator<U, D>(std::move(upstream)),
        function_(std::forward<F>(function)) {}

  void subscribe(Reference<Observer<D>> subscriber) override {
    ObservableOperator<U, D>::upstream_->subscribe(
        // Note: implicit cast to a reference to a subscriber.
        Reference<Subscription>(new Subscription(
            Reference<Observable<D>>(this), std::move(subscriber))));
  }

 private:
  class Subscription : public ObservableOperator<U, D>::Subscription {
   public:
    Subscription(
        Reference<Observable<D>> flowable,
        Reference<Observer<D>> subscriber)
        : ObservableOperator<U, D>::Subscription(
              std::move(flowable),
              std::move(subscriber)) {}

    void onNext(U value) override {
      auto* subscriber =
          ObservableOperator<U, D>::Subscription::subscriber_.get();
      auto* flowable = ObservableOperator<U, D>::Subscription::flowable_.get();
      auto* map = static_cast<MapOperator*>(flowable);
      subscriber->onNext(map->function_(std::move(value)));
    }
  };

  F function_;
};

template<
    typename U,
<<<<<<< HEAD
    typename D,
    typename F,
    typename = typename std::enable_if<std::is_assignable<D, U>::value>,
    typename = typename std::enable_if<std::is_callable<F(D, U), D>::value>::type>
class ReduceOperator : public ObservableOperator<U, D> {
public:
  ReduceOperator(Reference<Observable<U>> upstream, F &&function)
      : ObservableOperator<U, D>(std::move(upstream)),
        function_(std::forward<F>(function)) {}

  void subscribe(Reference<Observer<D>> subscriber) override {
    ObservableOperator<U, D>::upstream_->subscribe(
        // Note: implicit cast to a reference to a subscriber.
        Reference<Subscription>(new Subscription(
            Reference<Observable<D>>(this), std::move(subscriber))));
  }

private:
  class Subscription : public ObservableOperator<U, D>::Subscription {
  public:
    Subscription(
        Reference <Observable<D>> flowable,
        Reference <Observer<D>> subscriber)
        : ObservableOperator<U, D>::Subscription(
        std::move(flowable),
        std::move(subscriber)),
          accInitialized_(false) {}

    void onNext(U value) override {
      auto *flowable = ObservableOperator<U, D>::Subscription::flowable_.get();
      auto *reduce = static_cast<ReduceOperator*>(flowable);
      if (accInitialized_) {
        acc_ = reduce->function_(std::move(acc_), std::move(value));
      } else {
        acc_ = std::move(value);
        accInitialized_ = true;
      }
    }

    void onComplete() override {
      if (accInitialized_) {
        auto *subscriber =
            ObservableOperator<U, D>::Subscription::subscriber_.get();
        subscriber->onNext(acc_);
      }
      callSuperOnComplete();
    }

  private:
    // Trampoline to call superclass method; gcc bug 58972.
    void callSuperOnComplete() {
      ObservableOperator<U, D>::Subscription::onComplete();
    }

    // Trampoline to call superclass method; gcc bug 58972.
    void callSuperOnError(const std::exception_ptr error) {
      ObservableOperator<U, D>::Subscription::onError(error);
    }

  private:
    bool accInitialized_;
    D acc_;
=======
    typename F,
    typename = typename std::enable_if<std::is_callable<F(U), bool>::value>::type>
class FilterOperator : public ObservableOperator<U, U> {
public:
  FilterOperator(Reference <Observable<U>> upstream, F &&function)
      : ObservableOperator<U, U>(std::move(upstream)),
        function_(std::forward<F>(function)) {}

  void subscribe(Reference <Observer<U>> subscriber) override {
    ObservableOperator<U, U>::upstream_->subscribe(
        // Note: implicit cast to a reference to a subscriber.
        Reference<Subscription>(new Subscription(
            Reference<Observable<U>>(this), std::move(subscriber))));
  }

private:
  class Subscription : public ObservableOperator<U, U>::Subscription {
  public:
    Subscription(
        Reference <Observable<U>> flowable,
        Reference <Observer<U>> subscriber)
        : ObservableOperator<U, U>::Subscription(
        std::move(flowable),
        std::move(subscriber)) {}

    void onNext(U value) override {
      auto *subscriber =
          ObservableOperator<U, U>::Subscription::subscriber_.get();
      auto *flowable = ObservableOperator<U, U>::Subscription::flowable_.get();
      auto *filter = static_cast<FilterOperator *>(flowable);
      if (filter->function_(value)) {
        subscriber->onNext(std::move(value));
      }
    }
>>>>>>> 5e6bf63f
  };

  F function_;
};

template <typename T>
class TakeOperator : public ObservableOperator<T, T> {
 public:
  TakeOperator(Reference<Observable<T>> upstream, int64_t limit)
      : ObservableOperator<T, T>(std::move(upstream)), limit_(limit) {}

  void subscribe(Reference<Observer<T>> subscriber) override {
    ObservableOperator<T, T>::upstream_->subscribe(
        Reference<Subscription>(new Subscription(
            Reference<Observable<T>>(this), limit_, std::move(subscriber))));
  }

 private:
  class Subscription : public ObservableOperator<T, T>::Subscription {
   public:
    Subscription(
        Reference<Observable<T>> flowable,
        int64_t limit,
        Reference<Observer<T>> subscriber)
        : ObservableOperator<T, T>::Subscription(
              std::move(flowable),
              std::move(subscriber)),
          limit_(limit) {}

    void onNext(T value) override {
      if (limit_-- > 0) {
        if (pending_ > 0)
          --pending_;
        ObservableOperator<T, T>::Subscription::subscriber_->onNext(
            std::move(value));
        if (limit_ == 0) {
          ObservableOperator<T, T>::Subscription::cancel();
          ObservableOperator<T, T>::Subscription::onComplete();
        }
      }
    }

   private:
    int64_t pending_{0};
    int64_t limit_;
  };

  const int64_t limit_;
};

template <typename T>
class SubscribeOnOperator : public ObservableOperator<T, T> {
 public:
  SubscribeOnOperator(Reference<Observable<T>> upstream, Scheduler& scheduler)
      : ObservableOperator<T, T>(std::move(upstream)),
        worker_(scheduler.createWorker()) {}

  void subscribe(Reference<Observer<T>> subscriber) override {
    ObservableOperator<T, T>::upstream_->subscribe(
        Reference<Subscription>(new Subscription(
            Reference<Observable<T>>(this),
            std::move(worker_),
            std::move(subscriber))));
  }

 private:
  class Subscription : public ObservableOperator<T, T>::Subscription {
   public:
    Subscription(
        Reference<Observable<T>> flowable,
        std::unique_ptr<Worker> worker,
        Reference<Observer<T>> subscriber)
        : ObservableOperator<T, T>::Subscription(
              std::move(flowable),
              std::move(subscriber)),
          worker_(std::move(worker)) {}

    void cancel() override {
      worker_->schedule([this] { this->callSuperCancel(); });
    }

    void onNext(T value) override {
      auto* subscriber =
          ObservableOperator<T, T>::Subscription::subscriber_.get();
      subscriber->onNext(std::move(value));
    }

   private:

    // Trampoline to call superclass method; gcc bug 58972.
    void callSuperCancel() {
      ObservableOperator<T, T>::Subscription::cancel();
    }

    std::unique_ptr<Worker> worker_;
  };

  std::unique_ptr<Worker> worker_;
};

template <typename T, typename OnSubscribe>
class FromPublisherOperator : public Observable<T> {
 public:
  explicit FromPublisherOperator(OnSubscribe&& function)
      : function_(std::move(function)) {}

  void subscribe(Reference<Observer<T>> subscriber) override {
    function_(std::move(subscriber));
  }

 private:
  OnSubscribe function_;
};

} // observable
} // yarpl<|MERGE_RESOLUTION|>--- conflicted
+++ resolved
@@ -128,7 +128,47 @@
 
 template<
     typename U,
-<<<<<<< HEAD
+    typename F,
+    typename = typename std::enable_if<std::is_callable<F(U), bool>::value>::type>
+class FilterOperator : public ObservableOperator<U, U> {
+public:
+  FilterOperator(Reference <Observable<U>> upstream, F &&function)
+      : ObservableOperator<U, U>(std::move(upstream)),
+        function_(std::forward<F>(function)) {}
+
+  void subscribe(Reference <Observer<U>> subscriber) override {
+    ObservableOperator<U, U>::upstream_->subscribe(
+        // Note: implicit cast to a reference to a subscriber.
+        Reference<Subscription>(new Subscription(
+            Reference<Observable<U>>(this), std::move(subscriber))));
+  }
+
+private:
+  class Subscription : public ObservableOperator<U, U>::Subscription {
+  public:
+    Subscription(
+        Reference <Observable<U>> flowable,
+        Reference <Observer<U>> subscriber)
+        : ObservableOperator<U, U>::Subscription(
+        std::move(flowable),
+        std::move(subscriber)) {}
+
+    void onNext(U value) override {
+      auto *subscriber =
+          ObservableOperator<U, U>::Subscription::subscriber_.get();
+      auto *flowable = ObservableOperator<U, U>::Subscription::flowable_.get();
+      auto *filter = static_cast<FilterOperator *>(flowable);
+      if (filter->function_(value)) {
+        subscriber->onNext(std::move(value));
+      }
+    }
+  };
+
+  F function_;
+};
+
+template<
+    typename U,
     typename D,
     typename F,
     typename = typename std::enable_if<std::is_assignable<D, U>::value>,
@@ -191,42 +231,6 @@
   private:
     bool accInitialized_;
     D acc_;
-=======
-    typename F,
-    typename = typename std::enable_if<std::is_callable<F(U), bool>::value>::type>
-class FilterOperator : public ObservableOperator<U, U> {
-public:
-  FilterOperator(Reference <Observable<U>> upstream, F &&function)
-      : ObservableOperator<U, U>(std::move(upstream)),
-        function_(std::forward<F>(function)) {}
-
-  void subscribe(Reference <Observer<U>> subscriber) override {
-    ObservableOperator<U, U>::upstream_->subscribe(
-        // Note: implicit cast to a reference to a subscriber.
-        Reference<Subscription>(new Subscription(
-            Reference<Observable<U>>(this), std::move(subscriber))));
-  }
-
-private:
-  class Subscription : public ObservableOperator<U, U>::Subscription {
-  public:
-    Subscription(
-        Reference <Observable<U>> flowable,
-        Reference <Observer<U>> subscriber)
-        : ObservableOperator<U, U>::Subscription(
-        std::move(flowable),
-        std::move(subscriber)) {}
-
-    void onNext(U value) override {
-      auto *subscriber =
-          ObservableOperator<U, U>::Subscription::subscriber_.get();
-      auto *flowable = ObservableOperator<U, U>::Subscription::flowable_.get();
-      auto *filter = static_cast<FilterOperator *>(flowable);
-      if (filter->function_(value)) {
-        subscriber->onNext(std::move(value));
-      }
-    }
->>>>>>> 5e6bf63f
   };
 
   F function_;
