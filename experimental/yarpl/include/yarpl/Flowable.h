#pragma once

<<<<<<< HEAD
#include <memory>
#include <mutex>
#include <stdexcept>
#include <string>
#include <type_traits>
#include <utility>

#include "yarpl/Scheduler.h"
#include "yarpl/utils/type_traits.h"

#include "Refcounted.h"
#include "flowable/Subscriber.h"

namespace yarpl {
namespace flowable {

template <typename T>
class Flowable : public virtual Refcounted {
 public:
  static const auto CANCELED = std::numeric_limits<int64_t>::min();
  static const auto NO_FLOW_CONTROL = std::numeric_limits<int64_t>::max();

  virtual void subscribe(Reference<Subscriber<T>>) = 0;

  template <typename Function>
  auto map(Function&& function);

  template <typename Function>
  auto filter(Function&& function);

  auto take(int64_t);

  auto subscribeOn(Scheduler&);

  /**
   * \brief Create a flowable from an emitter.
   *
   * \param emitter function that is invoked to emit values to a subscriber.
   * The emitter's signature is:
   * \code{.cpp}
   *     std::tuple<int64_t, bool> emitter(Subscriber&, int64_t requested);
   * \endcode
   *
   * The emitter can invoke up to \b requested calls to `onNext()`, and can
   * optionally make a final call to `onComplete()` or `onError()`; returns
   * the actual number of `onNext()` calls; and whether the subscription is
   * finished (completed/in error).
   *
   * \return a handle to a flowable that will use the emitter.
   */
  template <typename Emitter>
  class EmitterWrapper;

  template <
      typename Emitter,
      typename = typename std::enable_if<std::is_callable<
          Emitter(Subscriber<T>&, int64_t),
          std::tuple<int64_t, bool>>::value>::type>
  static auto create(Emitter&& emitter);

 private:
  virtual std::tuple<int64_t, bool> emit(Subscriber<T>&, int64_t) {
    return std::make_tuple(static_cast<int64_t>(0), false);
  }

  /**
   * Manager for a flowable subscription.
   *
   * This is synchronous: the emit calls are triggered within the context
   * of a request(n) call.
   */
  class SynchronousSubscription : public Subscription, public Subscriber<T> {
   public:
    SynchronousSubscription(
        Reference<Flowable> flowable,
        Reference<Subscriber<T>> subscriber)
        : flowable_(std::move(flowable)), subscriber_(std::move(subscriber)) {
      subscriber_->onSubscribe(Reference<Subscription>(this));
    }

    virtual ~SynchronousSubscription() {
      subscriber_.reset();
    }

    void request(int64_t delta) override {
      if (delta <= 0) {
        auto message = "request(n): " + std::to_string(delta) + " <= 0";
        throw std::logic_error(message);
      }

      while (true) {
        auto current = requested_.load(std::memory_order_relaxed);

        // Turn flow control off for overflow.
        auto const total =
          (current > std::numeric_limits<int64_t>::max() - delta)
          ? NO_FLOW_CONTROL
          : current + delta;

        if (requested_.compare_exchange_strong(current, total))
          break;
      }

      process();
    }

    void cancel() override {
      requested_.exchange(CANCELED, std::memory_order_relaxed);
      process();
    }

    // Subscriber methods.
    void onSubscribe(Reference<Subscription>) override {
      // Not actually expected to be called.
    }

    void onNext(T value) override {
      subscriber_->onNext(std::move(value));
    }

    void onComplete() override {
      subscriber_->onComplete();
      requested_.store(CANCELED, std::memory_order_relaxed);
      // We should already be in process(); nothing more to do.
      //
      // Note: we're not invoking the Subscriber superclass' method:
      // we're following the Subscription's protocol instead.
    }

    void onError(const std::exception_ptr error) override {
      subscriber_->onError(error);
      requested_.store(CANCELED, std::memory_order_relaxed);
      // We should already be in process(); nothing more to do.
      //
      // Note: we're not invoking the Subscriber superclass' method:
      // we're following the Subscription's protocol instead.
    }

   private:
    // Processing loop.  Note: this can delete `this` upon completion,
    // error, or cancellation; thus, no fields should be accessed once
    // this method returns.
    //
    // Thread-Safety: there is no guarantee as to which thread this is
    // invoked on.  However, there is a strong guarantee on cancel and
    // request(n) calls: no more than one instance of either of these
    // can be outstanding at any time.
    void process() {
      // This lock guards against re-entrancy in request(n) calls.  By
      // the strict terms of the subscriber guarantees, this could be
      // replaced by a re-entrancy count.
      std::unique_lock<std::mutex> lock(processing_, std::defer_lock);
      if (!lock.try_lock()) {
        return;
      }

      while (true) {
        auto current = requested_.load(std::memory_order_relaxed);

        // Subscription was canceled, completed, or had an error.
        if (current == CANCELED) {
          // Don't destroy a locked mutex.
          lock.unlock();

          return release();
        }

        // If no more items can be emitted now, wait for a request(n).
        // See note above re: thread-safety.  We are guaranteed that
        // request(n) is not simultaneously invoked on another thread.
        if (current <= 0)
          return;

        int64_t emitted;
        bool done;

        std::tie(emitted, done) = flowable_->emit(
            *this /* implicit conversion to subscriber */, current);

        while (true) {
          current = requested_.load(std::memory_order_relaxed);
          if (current == CANCELED || (current == NO_FLOW_CONTROL && !done))
            break;

          auto updated = done ? CANCELED : current - emitted;
          if (requested_.compare_exchange_strong(current, updated))
            break;
        }
      }
    }

    // The number of items that can be sent downstream.  Each request(n)
    // adds n; each onNext consumes 1.  If this is MAX, flow-control is
    // disabled: items sent downstream don't consume any longer.  A MIN
    // value represents cancellation.  Other -ve values aren't permitted.
    std::atomic_int_fast64_t requested_{0};

    // We don't want to recursively invoke process(); one loop should do.
    std::mutex processing_;

    Reference<Flowable> flowable_;
    Reference<Subscriber<T>> subscriber_;
  };
};

} // flowable
} // yarpl

#include "flowable/FlowableOperator.h"

namespace yarpl {
namespace flowable {

template <typename T>
template <typename Emitter>
class Flowable<T>::EmitterWrapper : public Flowable<T> {
 public:
  explicit EmitterWrapper(Emitter&& emitter)
      : emitter_(std::forward<Emitter>(emitter)) {}

  void subscribe(Reference<Subscriber<T>> subscriber) override {
    new SynchronousSubscription(
        Reference<Flowable>(this), std::move(subscriber));
  }

  std::tuple<int64_t, bool> emit(
      Subscriber<T>& subscriber,
      int64_t requested) override {
    return emitter_(subscriber, requested);
  }

 private:
  Emitter emitter_;
};

template <typename T>
template <typename Emitter, typename>
auto Flowable<T>::create(Emitter&& emitter) {
  return Reference<Flowable<T>>(
      new Flowable<T>::EmitterWrapper<Emitter>(std::forward<Emitter>(emitter)));
}

template <typename T>
template <typename Function>
auto Flowable<T>::map(Function&& function) {
  using D = typename std::result_of<Function(T)>::type;
  return Reference<Flowable<D>>(new MapOperator<T, D, Function>(
      Reference<Flowable<T>>(this), std::forward<Function>(function)));
}

template<typename T>
template<typename Function>
auto Flowable<T>::filter(Function&& function) {
  return Reference<Flowable<T>>(new FilterOperator<T, Function>(
      Reference<Flowable<T>>(this), std::forward<Function>(function)));
}

template <typename T>
auto Flowable<T>::take(int64_t limit) {
  return Reference<Flowable<T>>(
      new TakeOperator<T>(Reference<Flowable<T>>(this), limit));
}

template <typename T>
auto Flowable<T>::subscribeOn(Scheduler& scheduler) {
  return Reference<Flowable<T>>(
      new SubscribeOnOperator<T>(Reference<Flowable<T>>(this), scheduler));
}

} // flowable
} // yarpl
=======
// include all the things a developer needs for using Flowable
#include "yarpl/flowable/Flowable.h"
#include "yarpl/flowable/Flowables.h"
#include "yarpl/flowable/Subscriber.h"
#include "yarpl/flowable/Subscribers.h"
#include "yarpl/flowable/Subscription.h"

/**
 *  // TODO add documentation
 */
>>>>>>> 7b699a82
<|MERGE_RESOLUTION|>--- conflicted
+++ resolved
@@ -1,278 +1,5 @@
 #pragma once
 
-<<<<<<< HEAD
-#include <memory>
-#include <mutex>
-#include <stdexcept>
-#include <string>
-#include <type_traits>
-#include <utility>
-
-#include "yarpl/Scheduler.h"
-#include "yarpl/utils/type_traits.h"
-
-#include "Refcounted.h"
-#include "flowable/Subscriber.h"
-
-namespace yarpl {
-namespace flowable {
-
-template <typename T>
-class Flowable : public virtual Refcounted {
- public:
-  static const auto CANCELED = std::numeric_limits<int64_t>::min();
-  static const auto NO_FLOW_CONTROL = std::numeric_limits<int64_t>::max();
-
-  virtual void subscribe(Reference<Subscriber<T>>) = 0;
-
-  template <typename Function>
-  auto map(Function&& function);
-
-  template <typename Function>
-  auto filter(Function&& function);
-
-  auto take(int64_t);
-
-  auto subscribeOn(Scheduler&);
-
-  /**
-   * \brief Create a flowable from an emitter.
-   *
-   * \param emitter function that is invoked to emit values to a subscriber.
-   * The emitter's signature is:
-   * \code{.cpp}
-   *     std::tuple<int64_t, bool> emitter(Subscriber&, int64_t requested);
-   * \endcode
-   *
-   * The emitter can invoke up to \b requested calls to `onNext()`, and can
-   * optionally make a final call to `onComplete()` or `onError()`; returns
-   * the actual number of `onNext()` calls; and whether the subscription is
-   * finished (completed/in error).
-   *
-   * \return a handle to a flowable that will use the emitter.
-   */
-  template <typename Emitter>
-  class EmitterWrapper;
-
-  template <
-      typename Emitter,
-      typename = typename std::enable_if<std::is_callable<
-          Emitter(Subscriber<T>&, int64_t),
-          std::tuple<int64_t, bool>>::value>::type>
-  static auto create(Emitter&& emitter);
-
- private:
-  virtual std::tuple<int64_t, bool> emit(Subscriber<T>&, int64_t) {
-    return std::make_tuple(static_cast<int64_t>(0), false);
-  }
-
-  /**
-   * Manager for a flowable subscription.
-   *
-   * This is synchronous: the emit calls are triggered within the context
-   * of a request(n) call.
-   */
-  class SynchronousSubscription : public Subscription, public Subscriber<T> {
-   public:
-    SynchronousSubscription(
-        Reference<Flowable> flowable,
-        Reference<Subscriber<T>> subscriber)
-        : flowable_(std::move(flowable)), subscriber_(std::move(subscriber)) {
-      subscriber_->onSubscribe(Reference<Subscription>(this));
-    }
-
-    virtual ~SynchronousSubscription() {
-      subscriber_.reset();
-    }
-
-    void request(int64_t delta) override {
-      if (delta <= 0) {
-        auto message = "request(n): " + std::to_string(delta) + " <= 0";
-        throw std::logic_error(message);
-      }
-
-      while (true) {
-        auto current = requested_.load(std::memory_order_relaxed);
-
-        // Turn flow control off for overflow.
-        auto const total =
-          (current > std::numeric_limits<int64_t>::max() - delta)
-          ? NO_FLOW_CONTROL
-          : current + delta;
-
-        if (requested_.compare_exchange_strong(current, total))
-          break;
-      }
-
-      process();
-    }
-
-    void cancel() override {
-      requested_.exchange(CANCELED, std::memory_order_relaxed);
-      process();
-    }
-
-    // Subscriber methods.
-    void onSubscribe(Reference<Subscription>) override {
-      // Not actually expected to be called.
-    }
-
-    void onNext(T value) override {
-      subscriber_->onNext(std::move(value));
-    }
-
-    void onComplete() override {
-      subscriber_->onComplete();
-      requested_.store(CANCELED, std::memory_order_relaxed);
-      // We should already be in process(); nothing more to do.
-      //
-      // Note: we're not invoking the Subscriber superclass' method:
-      // we're following the Subscription's protocol instead.
-    }
-
-    void onError(const std::exception_ptr error) override {
-      subscriber_->onError(error);
-      requested_.store(CANCELED, std::memory_order_relaxed);
-      // We should already be in process(); nothing more to do.
-      //
-      // Note: we're not invoking the Subscriber superclass' method:
-      // we're following the Subscription's protocol instead.
-    }
-
-   private:
-    // Processing loop.  Note: this can delete `this` upon completion,
-    // error, or cancellation; thus, no fields should be accessed once
-    // this method returns.
-    //
-    // Thread-Safety: there is no guarantee as to which thread this is
-    // invoked on.  However, there is a strong guarantee on cancel and
-    // request(n) calls: no more than one instance of either of these
-    // can be outstanding at any time.
-    void process() {
-      // This lock guards against re-entrancy in request(n) calls.  By
-      // the strict terms of the subscriber guarantees, this could be
-      // replaced by a re-entrancy count.
-      std::unique_lock<std::mutex> lock(processing_, std::defer_lock);
-      if (!lock.try_lock()) {
-        return;
-      }
-
-      while (true) {
-        auto current = requested_.load(std::memory_order_relaxed);
-
-        // Subscription was canceled, completed, or had an error.
-        if (current == CANCELED) {
-          // Don't destroy a locked mutex.
-          lock.unlock();
-
-          return release();
-        }
-
-        // If no more items can be emitted now, wait for a request(n).
-        // See note above re: thread-safety.  We are guaranteed that
-        // request(n) is not simultaneously invoked on another thread.
-        if (current <= 0)
-          return;
-
-        int64_t emitted;
-        bool done;
-
-        std::tie(emitted, done) = flowable_->emit(
-            *this /* implicit conversion to subscriber */, current);
-
-        while (true) {
-          current = requested_.load(std::memory_order_relaxed);
-          if (current == CANCELED || (current == NO_FLOW_CONTROL && !done))
-            break;
-
-          auto updated = done ? CANCELED : current - emitted;
-          if (requested_.compare_exchange_strong(current, updated))
-            break;
-        }
-      }
-    }
-
-    // The number of items that can be sent downstream.  Each request(n)
-    // adds n; each onNext consumes 1.  If this is MAX, flow-control is
-    // disabled: items sent downstream don't consume any longer.  A MIN
-    // value represents cancellation.  Other -ve values aren't permitted.
-    std::atomic_int_fast64_t requested_{0};
-
-    // We don't want to recursively invoke process(); one loop should do.
-    std::mutex processing_;
-
-    Reference<Flowable> flowable_;
-    Reference<Subscriber<T>> subscriber_;
-  };
-};
-
-} // flowable
-} // yarpl
-
-#include "flowable/FlowableOperator.h"
-
-namespace yarpl {
-namespace flowable {
-
-template <typename T>
-template <typename Emitter>
-class Flowable<T>::EmitterWrapper : public Flowable<T> {
- public:
-  explicit EmitterWrapper(Emitter&& emitter)
-      : emitter_(std::forward<Emitter>(emitter)) {}
-
-  void subscribe(Reference<Subscriber<T>> subscriber) override {
-    new SynchronousSubscription(
-        Reference<Flowable>(this), std::move(subscriber));
-  }
-
-  std::tuple<int64_t, bool> emit(
-      Subscriber<T>& subscriber,
-      int64_t requested) override {
-    return emitter_(subscriber, requested);
-  }
-
- private:
-  Emitter emitter_;
-};
-
-template <typename T>
-template <typename Emitter, typename>
-auto Flowable<T>::create(Emitter&& emitter) {
-  return Reference<Flowable<T>>(
-      new Flowable<T>::EmitterWrapper<Emitter>(std::forward<Emitter>(emitter)));
-}
-
-template <typename T>
-template <typename Function>
-auto Flowable<T>::map(Function&& function) {
-  using D = typename std::result_of<Function(T)>::type;
-  return Reference<Flowable<D>>(new MapOperator<T, D, Function>(
-      Reference<Flowable<T>>(this), std::forward<Function>(function)));
-}
-
-template<typename T>
-template<typename Function>
-auto Flowable<T>::filter(Function&& function) {
-  return Reference<Flowable<T>>(new FilterOperator<T, Function>(
-      Reference<Flowable<T>>(this), std::forward<Function>(function)));
-}
-
-template <typename T>
-auto Flowable<T>::take(int64_t limit) {
-  return Reference<Flowable<T>>(
-      new TakeOperator<T>(Reference<Flowable<T>>(this), limit));
-}
-
-template <typename T>
-auto Flowable<T>::subscribeOn(Scheduler& scheduler) {
-  return Reference<Flowable<T>>(
-      new SubscribeOnOperator<T>(Reference<Flowable<T>>(this), scheduler));
-}
-
-} // flowable
-} // yarpl
-=======
 // include all the things a developer needs for using Flowable
 #include "yarpl/flowable/Flowable.h"
 #include "yarpl/flowable/Flowables.h"
@@ -282,5 +9,4 @@
 
 /**
  *  // TODO add documentation
- */
->>>>>>> 7b699a82
+ */