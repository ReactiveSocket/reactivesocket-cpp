--- conflicted
+++ resolved
@@ -9,10 +9,7 @@
 #include "src/RSocketNetworkStats.h"
 #include "src/RSocketStats.h"
 #include "statemachine/RSocketStateMachine.h"
-<<<<<<< HEAD
 #include "src/internal/RSocketConnectionManager.h"
-=======
->>>>>>> cb972d78
 
 namespace rsocket {
 
@@ -134,25 +131,10 @@
       std::move(requestResponder),
       nullptr,
       ReactiveSocketMode::SERVER,
-<<<<<<< HEAD
-      RSocketStats::noop());
-
-  connectionManager_->manageConnection(rs, *eventBase);
-=======
       RSocketStats::noop(),
       removeRSocketCallback);
 
-  removeRSocketCallback->onClose = [this, rs, eventBase]() {
-      // Enqueue another event to remove and delete it.  We cannot delete
-      // the RSocketStateMachine now as it still needs to finish processing
-      // the onClosed handlers in the stack frame above us.
-      eventBase->add([this, rs] {
-          removeConnection(rs);
-      });
-  };
-
-  addConnection(rs, *eventBase);
->>>>>>> cb972d78
+  connectionManager_->manageConnection(rs, *eventBase);
   rs->connectServer(std::move(frameTransport), setupParams);
 }
 
