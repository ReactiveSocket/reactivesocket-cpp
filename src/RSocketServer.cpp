--- conflicted
+++ resolved
@@ -69,9 +69,8 @@
 
   duplexConnectionAcceptor_
       ->start([ this, onSetupConnection = std::move(onSetupConnection) ](
-<<<<<<< HEAD
-          std::unique_ptr<DuplexConnection> connection, folly::EventBase& eventBase) {
-
+          std::unique_ptr<DuplexConnection> connection,
+          folly::EventBase & eventBase) {
         auto* acceptor = setupResumeAcceptors_.get();
 
         if (isShutdown_) {
@@ -80,10 +79,7 @@
           // if we created a new acceptor its ok, we aren't queuing anything new
           return;
         }
-=======
-          std::unique_ptr<DuplexConnection> connection,
-          folly::EventBase & eventBase) {
->>>>>>> 918f4b90
+
         VLOG(2) << "Going to accept duplex connection";
 
         acceptor->accept(
@@ -106,18 +102,11 @@
 
 void RSocketServer::onSetupConnection(
     OnSetupConnection onSetupConnection,
-<<<<<<< HEAD
-    std::shared_ptr<rsocket::FrameTransport> frameTransport,
-    rsocket::SetupParameters setupParams) {
+    std::shared_ptr<FrameTransport> frameTransport,
+    SetupParameters setupParams) {
   // we don't need to check for isShutdown_ here since all callbacks are
   // processed by this time
-
-  LOG(INFO) << "RSocketServer => received new setup payload";
-=======
-    std::shared_ptr<FrameTransport> frameTransport,
-    SetupParameters setupParams) {
   VLOG(1) << "Received new setup payload";
->>>>>>> 918f4b90
 
   auto* eventBase = folly::EventBaseManager::get()->getExistingEventBase();
 
@@ -178,16 +167,11 @@
 
 void RSocketServer::onResumeConnection(
     OnResumeConnection onResumeConnection,
-<<<<<<< HEAD
-    std::shared_ptr<rsocket::FrameTransport> frameTransport,
-    rsocket::ResumeParameters setupPayload) {
+    std::shared_ptr<FrameTransport> frameTransport,
+    ResumeParameters setupPayload) {
   // we don't need to check for isShutdown_ here since all callbacks are
   // processed by this time
 
-=======
-    std::shared_ptr<FrameTransport> frameTransport,
-    ResumeParameters setupPayload) {
->>>>>>> 918f4b90
   CHECK(false) << "not implemented";
 }
 
@@ -207,11 +191,7 @@
 }
 
 void RSocketServer::removeConnection(
-<<<<<<< HEAD
     const std::shared_ptr<rsocket::RSocketStateMachine>& socket) {
-=======
-    std::shared_ptr<RSocketStateMachine> socket) {
->>>>>>> 918f4b90
   auto locked = sockets_.lock();
   locked->erase(socket);
 
