// Copyright 2004-present Facebook. All Rights Reserved.

#include "FollyKeepaliveTimer.h"

namespace reactivesocket {

FollyKeepaliveTimer::FollyKeepaliveTimer(
    folly::EventBase& eventBase,
    std::chrono::milliseconds period)
    : eventBase_(eventBase),
      generation_(std::make_shared<uint32_t>(0)),
      period_(period) {}

FollyKeepaliveTimer::~FollyKeepaliveTimer() {
  stop();
}

std::chrono::milliseconds FollyKeepaliveTimer::keepaliveTime() {
  return period_;
}

void FollyKeepaliveTimer::schedule() {
  auto scheduledState = *generation_;
  auto currentState = generation_;
  eventBase_.runAfterDelay(
      [this, currentState, scheduledState]() {
        if (*currentState == scheduledState) {
          sendKeepalive();
          schedule();
        }
      },
      static_cast<uint32_t>(keepaliveTime().count()));
}

void FollyKeepaliveTimer::sendKeepalive() {
  if (pending_) {
<<<<<<< HEAD
    stop();
    connection_->disconnectOrCloseWithError(
=======
    connection_->closeWithError(
>>>>>>> 744e5b9d
        Frame_ERROR::connectionError("no response to keepalive"));
    stop();
  } else {
    connection_->sendKeepalive();
    pending_ = true;
  }
}

// must be called from the same thread as start
void FollyKeepaliveTimer::stop() {
  *generation_ += 1;
  pending_ = false;
  connection_ = nullptr;
}

// must be called from the same thread as stop
void FollyKeepaliveTimer::start(const std::shared_ptr<FrameSink>& connection) {
  connection_ = connection;
  *generation_ += 1;
  DCHECK(!pending_);

  schedule();
}

void FollyKeepaliveTimer::keepaliveReceived() {
  pending_ = false;
}
}<|MERGE_RESOLUTION|>--- conflicted
+++ resolved
@@ -34,12 +34,7 @@
 
 void FollyKeepaliveTimer::sendKeepalive() {
   if (pending_) {
-<<<<<<< HEAD
-    stop();
     connection_->disconnectOrCloseWithError(
-=======
-    connection_->closeWithError(
->>>>>>> 744e5b9d
         Frame_ERROR::connectionError("no response to keepalive"));
     stop();
   } else {
