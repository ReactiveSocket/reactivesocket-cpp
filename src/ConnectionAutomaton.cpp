--- conflicted
+++ resolved
@@ -593,15 +593,10 @@
 }
 
 uint32_t ConnectionAutomaton::getKeepaliveTime() const {
-<<<<<<< HEAD
-  debugCheckCorrectExecutor();
-  return keepaliveTimer_ ? keepaliveTimer_->keepaliveTime().count()
-                         : std::numeric_limits<uint32_t>::max();
-=======
+  debugCheckCorrectExecutor();
   return keepaliveTimer_
       ? static_cast<uint32_t>(keepaliveTimer_->keepaliveTime().count())
       : std::numeric_limits<uint32_t>::max();
->>>>>>> e81ac5fd
 }
 
 bool ConnectionAutomaton::isDisconnectedOrClosed() const {
