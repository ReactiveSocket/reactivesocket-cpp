--- conflicted
+++ resolved
@@ -55,11 +55,7 @@
         "",
         "",
         Payload());
-<<<<<<< HEAD
-    onNext(frame.serializeOut());
-=======
     connectionOutput_.onNext(frame.serializeOut());
->>>>>>> 8a9900eb
   }
   stats_.socketCreated();
 
@@ -127,13 +123,10 @@
   onNextFrame(frame.serializeOut());
 }
 
-<<<<<<< HEAD
-=======
 void ConnectionAutomaton::onNextFrame(Frame_METADATA_PUSH&& frame) {
   onNextFrame(frame.serializeOut());
 }
 
->>>>>>> 8a9900eb
 void ConnectionAutomaton::onNextFrame(Frame_CANCEL&& frame) {
   onNextFrame(frame.serializeOut());
 }
@@ -199,8 +192,6 @@
 }
 
 void ConnectionAutomaton::onNext(std::unique_ptr<folly::IOBuf> frame) {
-<<<<<<< HEAD
-=======
   auto frameType = FrameHeader::peekType(*frame);
 
   std::stringstream ss;
@@ -208,7 +199,6 @@
 
   stats_.frameRead(ss.str());
 
->>>>>>> 8a9900eb
   auto streamIdPtr = FrameHeader::peekStreamId(*frame);
   if (!streamIdPtr) {
     // Failed to deserialize the frame.
@@ -351,11 +341,7 @@
   // TODO(stupaq): there are some rules about monotonically increasing stream
   // IDs -- let's forget about them for a moment
   if (!factory_(streamId, std::move(payload))) {
-<<<<<<< HEAD
-    connectionOutput_.onNext(
-=======
     writeFrame(
->>>>>>> 8a9900eb
         Frame_ERROR::invalid("unknown stream " + std::to_string(streamId))
             .serializeOut());
     disconnect();
