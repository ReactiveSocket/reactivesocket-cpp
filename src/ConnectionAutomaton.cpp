--- conflicted
+++ resolved
@@ -504,13 +504,12 @@
   }
 }
 
-<<<<<<< HEAD
+
 const DuplexConnection& ReactiveSocket::duplexConnection() {
   CHECK(connection_);
   return *connection_;
 }
-}
-=======
+
 uint32_t ConnectionAutomaton::getKeepaliveTime() const {
   return keepaliveTimer_ ? keepaliveTimer_->keepaliveTime().count()
                          : std::numeric_limits<uint32_t>::max();
@@ -520,5 +519,4 @@
   return !frameTransport_;
 }
 
-} // reactivesocket
->>>>>>> 15bdcd52
+} // reactivesocket