// Copyright 2004-present Facebook. All Rights Reserved.

#include "src/Frame.h"

#include <bitset>
#include <memory>
#include <ostream>

#include <folly/Memory.h>
#include <folly/Optional.h>
#include <folly/Singleton.h>
#include <folly/io/Cursor.h>

namespace {
folly::Singleton<reactivesocket::FrameBufferAllocator> bufferAllocatorSingleton;
}

// TODO(stupaq): strict enum validation
// TODO(stupaq): verify whether frames contain extra data
// TODO(stupaq): get rid of these try-catch blocks
namespace reactivesocket {

std::unique_ptr<folly::IOBuf> FrameBufferAllocator::allocate(size_t size) {
  return folly::Singleton<FrameBufferAllocator>::try_get()->allocateBuffer(
      size);
}

std::unique_ptr<folly::IOBuf> FrameBufferAllocator::allocateBuffer(
    size_t size) {
  return folly::IOBuf::createCombined(size);
}

std::ostream& operator<<(std::ostream& os, FrameType type) {
  switch (type) {
    case FrameType::REQUEST_STREAM:
      return os << "REQUEST_STREAM";
    case FrameType::REQUEST_SUB:
      return os << "REQUEST_SUB";
    case FrameType::REQUEST_CHANNEL:
      return os << "REQUEST_CHANNEL";
    case FrameType::REQUEST_N:
      return os << "REQUEST_N";
    case FrameType::REQUEST_FNF:
      return os << "REQUEST_FNF";
    case FrameType::CANCEL:
      return os << "CANCEL";
    case FrameType::RESPONSE:
      return os << "RESPONSE";
    case FrameType::ERROR:
      return os << "ERROR";
    case FrameType::RESERVED:
      return os << "RESERVED";
    case FrameType::KEEPALIVE:
      return os << "KEEPALIVE";
    case FrameType::SETUP:
      return os << "SETUP";
<<<<<<< HEAD
    case FrameType::METADATA_PUSH:
      return os << "METADATA_PUSH";
=======
    case FrameType::LEASE:
      return os << "LEASE";
>>>>>>> 4343ba96
  }
  // this should be never hit because the switch is over all cases
  std::abort();
}

std::ostream& operator<<(std::ostream& os, ErrorCode errorCode) {
  switch (errorCode) {
    case ErrorCode::RESERVED:
      return os << "RESERVED";
    case ErrorCode::APPLICATION_ERROR:
      return os << "APPLICATION_ERROR";
    case ErrorCode::REJECTED:
      return os << "REJECTED";
    case ErrorCode::CANCELED:
      return os << "CANCELED";
    case ErrorCode::INVALID:
      return os << "INVALID";
    case ErrorCode::INVALID_SETUP:
      return os << "INVALID_SETUP";
    case ErrorCode::REJECTED_SETUP:
      return os << "REJECTED_SETUP";
    case ErrorCode::UNSUPPORTED_SETUP:
      return os << "UNSUPPORTED_SETUP";
    case ErrorCode::CONNECTION_ERROR:
      return os << "CONNECTION_ERROR";
  }
  // this should be never hit because the switch is over all cases
  std::abort();
}

/// @{
FrameType FrameHeader::peekType(const folly::IOBuf& in) {
  folly::io::Cursor cur(&in);
  try {
    return static_cast<FrameType>(cur.readBE<uint16_t>());
  } catch (...) {
    return FrameType::RESERVED;
  }
}

folly::Optional<StreamId> FrameHeader::peekStreamId(const folly::IOBuf& in) {
  folly::io::Cursor cur(&in);
  try {
    cur.skip(sizeof(uint16_t)); // type
    cur.skip(sizeof(uint16_t)); // flags
    return folly::make_optional(cur.readBE<uint32_t>());
  } catch (...) {
    return folly::none;
  }
}

void FrameHeader::serializeInto(folly::io::QueueAppender& appender) {
  appender.writeBE<uint16_t>(static_cast<uint16_t>(type_));
  appender.writeBE<uint16_t>(flags_);
  appender.writeBE<uint32_t>(streamId_);
}

bool FrameHeader::deserializeFrom(folly::io::Cursor& cur) {
  try {
    type_ = static_cast<FrameType>(cur.readBE<uint16_t>());
    flags_ = cur.readBE<uint16_t>();
    streamId_ = cur.readBE<uint32_t>();
    return true;
  } catch (...) {
    return false;
  }
}

std::ostream& operator<<(std::ostream& os, const FrameHeader& header) {
  std::bitset<16> flags(header.flags_);
  return os << header.type_ << "[" << flags << ", " << header.streamId_ << "]";
}

constexpr static auto kMaxMetaLength = std::numeric_limits<int32_t>::max();

FrameMetadata FrameMetadata::empty() {
  return FrameMetadata();
}

void FrameMetadata::checkFlags(FrameFlags flags) {
  const bool metadataPresent = (flags & FrameFlags_METADATA) != 0;
  assert(metadataPresent == (metadataPayload_ != nullptr));
  (void)metadataPresent;
}

void FrameMetadata::serializeInto(folly::io::QueueAppender& appender) {
  if (metadataPayload_ != nullptr) {
    // use signed int because the first bit in metadata length is reserved
    assert(metadataPayload_->length() + sizeof(uint32_t) < kMaxMetaLength);
    (void)kMaxMetaLength;

    appender.writeBE<uint32_t>(
        static_cast<uint32_t>(metadataPayload_->length()) + sizeof(uint32_t));
    appender.insert(std::move(metadataPayload_));
  }
}

bool FrameMetadata::deserializeFrom(
    folly::io::Cursor& cur,
    const FrameFlags& flags,
    FrameMetadata& metadata) {
  if (flags & FrameFlags_METADATA) {
    FrameMetadata m;
    if (!m.deserializeFrom(cur)) {
      return false;
    } else {
      metadata = std::move(m);
      return true;
    }
  } else { // no metadata was set
    return true;
  }
}

bool FrameMetadata::deserializeFrom(folly::io::Cursor& cur) {
  try {
    const auto length = cur.readBE<uint32_t>();

    assert(length < kMaxMetaLength);
    (void)kMaxMetaLength;

    const auto metadataPayloadLength = length - sizeof(uint32_t);

    if (metadataPayloadLength > 0) {
      cur.clone(metadataPayload_, metadataPayloadLength);
    } else {
      metadataPayload_.reset();
    }
    return true;
  } catch (...) {
    return false;
  }
}

std::ostream& operator<<(std::ostream& os, const FrameMetadata& metadata) {
  return os << "[meta: "
            << (metadata.metadataPayload_
                    ? folly::to<std::string>(
                          metadata.metadataPayload_->computeChainDataLength())
                    : "empty")
            << "]";
}
/// @}

/// @{
Payload Frame_REQUEST_STREAM::serializeOut() {
  folly::IOBufQueue queue(folly::IOBufQueue::cacheChainLength());
  const bool metadataPresent = (header_.flags_ & FrameFlags_METADATA) != 0;
  const auto bufSize = FrameHeader::kSize + sizeof(uint32_t) +
      (metadataPresent ? sizeof(uint32_t) : 0);
  auto buf = FrameBufferAllocator::allocate(bufSize);
  queue.append(std::move(buf));
  folly::io::QueueAppender appender(&queue, /* do not grow */ 0);
  header_.serializeInto(appender);
  appender.writeBE<uint32_t>(requestN_);
  metadata_.serializeInto(appender);
  if (data_) {
    appender.insert(std::move(data_));
  }
  return queue.move();
}

bool Frame_REQUEST_STREAM::deserializeFrom(Payload in) {
  folly::io::Cursor cur(in.get());
  if (!header_.deserializeFrom(cur)) {
    return false;
  }
  try {
    requestN_ = cur.readBE<uint32_t>();
  } catch (...) {
    return false;
  }
  if (!FrameMetadata::deserializeFrom(cur, header_.flags_, metadata_)) {
    return false;
  }
  auto totalLength = cur.totalLength();
  if (totalLength > 0) {
    cur.clone(data_, totalLength);
  } else {
    data_.reset();
  }
  return true;
}

std::ostream& operator<<(std::ostream& os, const Frame_REQUEST_STREAM& frame) {
  return os << frame.header_ << "(" << frame.requestN_ << ", "
            << frame.metadata_ << ", <"
            << (frame.data_ ? frame.data_->computeChainDataLength() : 0)
            << ">)";
}
/// @}

/// @{
Payload Frame_REQUEST_SUB::serializeOut() {
  folly::IOBufQueue queue(folly::IOBufQueue::cacheChainLength());
  const bool metadataPresent = (header_.flags_ & FrameFlags_METADATA) != 0;
  const auto bufSize = FrameHeader::kSize + sizeof(uint32_t) +
      (metadataPresent ? sizeof(uint32_t) : 0);
  auto buf = FrameBufferAllocator::allocate(bufSize);
  queue.append(std::move(buf));
  folly::io::QueueAppender appender(&queue, /* do not grow */ 0);
  header_.serializeInto(appender);
  appender.writeBE<uint32_t>(requestN_);
  metadata_.serializeInto(appender);
  if (data_) {
    appender.insert(std::move(data_));
  }
  return queue.move();
}

bool Frame_REQUEST_SUB::deserializeFrom(Payload in) {
  folly::io::Cursor cur(in.get());
  if (!header_.deserializeFrom(cur)) {
    return false;
  }
  try {
    requestN_ = cur.readBE<uint32_t>();
  } catch (...) {
    return false;
  }
  if (!FrameMetadata::deserializeFrom(cur, header_.flags_, metadata_)) {
    return false;
  }
  auto totalLength = cur.totalLength();
  if (totalLength > 0) {
    cur.clone(data_, totalLength);
  } else {
    data_.reset();
  }
  return true;
}

std::ostream& operator<<(std::ostream& os, const Frame_REQUEST_SUB& frame) {
  return os << frame.header_ << "(" << frame.requestN_ << ", "
            << frame.metadata_ << ", <"
            << (frame.data_ ? frame.data_->computeChainDataLength() : 0)
            << ">)";
}
/// @}

/// @{
Payload Frame_REQUEST_CHANNEL::serializeOut() {
  folly::IOBufQueue queue(folly::IOBufQueue::cacheChainLength());
  const bool metadataPresent = (header_.flags_ & FrameFlags_METADATA) != 0;
  const auto bufSize = FrameHeader::kSize + sizeof(uint32_t) +
      (metadataPresent ? sizeof(uint32_t) : 0);
  auto buf = FrameBufferAllocator::allocate(bufSize);
  queue.append(std::move(buf));
  folly::io::QueueAppender appender(&queue, /* do not grow */ 0);

  header_.serializeInto(appender);
  appender.writeBE<uint32_t>(requestN_);
  metadata_.serializeInto(appender);
  if (data_) {
    appender.insert(std::move(data_));
  }

  return queue.move();
}

bool Frame_REQUEST_CHANNEL::deserializeFrom(Payload in) {
  folly::io::Cursor cur(in.get());
  if (!header_.deserializeFrom(cur)) {
    return false;
  }
  try {
    requestN_ = cur.readBE<uint32_t>();
  } catch (...) {
    return false;
  }
  if (!FrameMetadata::deserializeFrom(cur, header_.flags_, metadata_)) {
    return false;
  }
  auto totalLength = cur.totalLength();
  if (totalLength > 0) {
    cur.clone(data_, totalLength);
  } else {
    data_.reset();
  }
  return true;
}

std::ostream& operator<<(std::ostream& os, const Frame_REQUEST_CHANNEL& frame) {
  return os << frame.header_ << "(" << frame.requestN_ << ", "
            << frame.metadata_ << ", <"
            << (frame.data_ ? frame.data_->computeChainDataLength() : 0)
            << ">)";
}
/// @}

/// @{
Payload Frame_REQUEST_N::serializeOut() {
  folly::IOBufQueue queue(folly::IOBufQueue::cacheChainLength());
  const auto bufSize = FrameHeader::kSize + sizeof(uint32_t);
  auto buf = FrameBufferAllocator::allocate(bufSize);
  queue.append(std::move(buf));
  folly::io::QueueAppender appender(&queue, /* do not grow */ 0);
  header_.serializeInto(appender);
  appender.writeBE<uint32_t>(requestN_);
  return queue.move();
}

bool Frame_REQUEST_N::deserializeFrom(Payload in) {
  folly::io::Cursor cur(in.get());
  if (!header_.deserializeFrom(cur)) {
    return false;
  }
  try {
    requestN_ = cur.readBE<uint32_t>();
    return true;
  } catch (...) {
    return false;
  }
}

std::ostream& operator<<(std::ostream& os, const Frame_REQUEST_N& frame) {
  return os << frame.header_ << "(" << frame.requestN_ << ")";
}
/// @}

/// @{
Payload Frame_REQUEST_FNF::serializeOut() {
  folly::IOBufQueue queue(folly::IOBufQueue::cacheChainLength());
  const auto metadataPresent = header_.flags_ & FrameFlags_METADATA;
  const auto bufSize = FrameHeader::kSize + sizeof(uint32_t) +
      (metadataPresent ? sizeof(uint32_t) : 0);
  auto buf = FrameBufferAllocator::allocate(bufSize);
  queue.append(std::move(buf));
  folly::io::QueueAppender appender(&queue, /* do not grow */ 0);
  header_.serializeInto(appender);
  if (metadataPresent && metadata_.metadataPayload_) {
    metadata_.serializeInto(appender);
  }
  if (data_) {
    appender.insert(std::move(data_));
  }
  return queue.move();
}

bool Frame_REQUEST_FNF::deserializeFrom(Payload in) {
  folly::io::Cursor cur(in.get());
  if (!header_.deserializeFrom(cur)) {
    return false;
  }
  if (!FrameMetadata::deserializeFrom(cur, header_.flags_, metadata_)) {
    return false;
  }
  auto totalLength = cur.totalLength();
  if (totalLength > 0) {
    cur.clone(data_, totalLength);
  } else {
    data_.reset();
  }
  return true;
}

std::ostream& operator<<(std::ostream& os, const Frame_REQUEST_FNF& frame) {
  return os << frame.header_ << ", " << frame.metadata_ << ", <"
            << (frame.data_ ? frame.data_->computeChainDataLength() : 0)
            << ">)";
}
/// @}

/// @{
Payload Frame_METADATA_PUSH::serializeOut() {
  folly::IOBufQueue queue(folly::IOBufQueue::cacheChainLength());
  const auto bufSize =
      FrameHeader::kSize + sizeof(uint32_t);
  auto buf = FrameBufferAllocator::allocate(bufSize);
  queue.append(std::move(buf));
  folly::io::QueueAppender appender(&queue, /* do not grow */ 0);
  header_.serializeInto(appender);
  metadata_.serializeInto(appender);
  return queue.move();
}

bool Frame_METADATA_PUSH::deserializeFrom(Payload in) {
  folly::io::Cursor cur(in.get());
  if (!header_.deserializeFrom(cur)) {
    return false;
  }
  if (!FrameMetadata::deserializeFrom(cur, header_.flags_, metadata_)) {
    return false;
  }
  return true;
}

std::ostream& operator<<(std::ostream& os, const Frame_METADATA_PUSH& frame) {
  return os << frame.header_ << ", " << frame.metadata_;
}
/// @}

/// @{
Payload Frame_CANCEL::serializeOut() {
  folly::IOBufQueue queue(folly::IOBufQueue::cacheChainLength());
  const bool metadataPresent = (header_.flags_ & FrameFlags_METADATA) != 0;
  const auto bufSize =
      FrameHeader::kSize + (metadataPresent ? sizeof(uint32_t) : 0);
  auto buf = FrameBufferAllocator::allocate(bufSize);
  queue.append(std::move(buf));
  folly::io::QueueAppender appender(&queue, /* do not grow */ 0);
  header_.serializeInto(appender);
  metadata_.serializeInto(appender);
  return queue.move();
}

bool Frame_CANCEL::deserializeFrom(Payload in) {
  folly::io::Cursor cur(in.get());
  if (!header_.deserializeFrom(cur)) {
    return false;
  }
  if (!FrameMetadata::deserializeFrom(cur, header_.flags_, metadata_)) {
    return false;
  }
  return true;
}

std::ostream& operator<<(std::ostream& os, const Frame_CANCEL& frame) {
  return os << frame.header_ << ", " << frame.metadata_;
}
/// @}

/// @{
Payload Frame_RESPONSE::serializeOut() {
  folly::IOBufQueue queue(folly::IOBufQueue::cacheChainLength());
  const bool metadataPresent = (header_.flags_ & FrameFlags_METADATA) != 0;
  const auto bufSize =
      FrameHeader::kSize + (metadataPresent ? sizeof(uint32_t) : 0);
  auto buf = FrameBufferAllocator::allocate(bufSize);
  queue.append(std::move(buf));
  folly::io::QueueAppender appender(&queue, /* do not grow */ 0);
  header_.serializeInto(appender);
  metadata_.serializeInto(appender);
  if (data_) {
    appender.insert(std::move(data_));
  }
  return queue.move();
}

bool Frame_RESPONSE::deserializeFrom(Payload in) {
  folly::io::Cursor cur(in.get());
  if (!header_.deserializeFrom(cur)) {
    return false;
  }
  if (!FrameMetadata::deserializeFrom(cur, header_.flags_, metadata_)) {
    return false;
  }
  auto totalLength = cur.totalLength();
  if (totalLength > 0) {
    cur.clone(data_, totalLength);
  } else {
    data_.reset();
  }
  return true;
}

std::ostream& operator<<(std::ostream& os, const Frame_RESPONSE& frame) {
  return os << frame.header_ << ", (" << frame.metadata_ << " <"
            << (frame.data_ ? frame.data_->computeChainDataLength() : 0)
            << ">)";
}
/// @}

/// @{

Frame_ERROR Frame_ERROR::unexpectedFrame() {
  return Frame_ERROR(
      0, ErrorCode::INVALID, folly::IOBuf::copyBuffer("unexpected frame"));
}

Frame_ERROR Frame_ERROR::badSetupFrame(const std::string& message) {
  return Frame_ERROR(
      0, ErrorCode::INVALID_SETUP, folly::IOBuf::copyBuffer(message));
}

Frame_ERROR Frame_ERROR::invalid(const std::string& message) {
  return Frame_ERROR(0, ErrorCode::INVALID, folly::IOBuf::copyBuffer(message));
}

Payload Frame_ERROR::serializeOut() {
  folly::IOBufQueue queue(folly::IOBufQueue::cacheChainLength());
  const bool metadataPresent = (header_.flags_ & FrameFlags_METADATA) != 0;
  const auto bufSize = FrameHeader::kSize + sizeof(uint32_t) +
      (metadataPresent ? sizeof(uint32_t) : 0);
  auto buf = FrameBufferAllocator::allocate(bufSize);
  queue.append(std::move(buf));
  folly::io::QueueAppender appender(&queue, /* do not grow */ 0);
  header_.serializeInto(appender);
  appender.writeBE(static_cast<uint32_t>(errorCode_));
  metadata_.serializeInto(appender);
  if (data_) {
    appender.insert(std::move(data_));
  }
  return queue.move();
}

bool Frame_ERROR::deserializeFrom(Payload in) {
  folly::io::Cursor cur(in.get());
  if (!header_.deserializeFrom(cur)) {
    return false;
  }
  try {
    errorCode_ = static_cast<ErrorCode>(cur.readBE<uint32_t>());
  } catch (...) {
    return false;
  }
  if (!FrameMetadata::deserializeFrom(cur, header_.flags_, metadata_)) {
    return false;
  }
  auto totalLength = cur.totalLength();
  if (totalLength > 0) {
    cur.clone(data_, totalLength);
  } else {
    data_.reset();
  }
  return true;
}

std::ostream& operator<<(std::ostream& os, const Frame_ERROR& frame) {
  return os << frame.header_ << ", " << frame.metadata_ << ", ("
            << frame.errorCode_ << ")";
}
/// @}

/// @{
Payload Frame_KEEPALIVE::serializeOut() {
  folly::IOBufQueue queue(folly::IOBufQueue::cacheChainLength());
  auto buf = FrameBufferAllocator::allocate(FrameHeader::kSize);
  queue.append(std::move(buf));
  folly::io::QueueAppender appender(&queue, /* do not grow */ 0);
  header_.serializeInto(appender);
  if (data_) {
    appender.insert(std::move(data_));
  }
  return queue.move();
}

bool Frame_KEEPALIVE::deserializeFrom(Payload in) {
  folly::io::Cursor cur(in.get());
  if (!header_.deserializeFrom(cur)) {
    return false;
  }
  assert((header_.flags_ & FrameFlags_METADATA) == 0);
  auto totalLength = cur.totalLength();
  if (totalLength > 0) {
    cur.clone(data_, totalLength);
  } else {
    data_.reset();
  }
  return true;
}

std::ostream& operator<<(std::ostream& os, const Frame_KEEPALIVE& frame) {
  return os << frame.header_ << "(<"
            << (frame.data_ ? frame.data_->computeChainDataLength() : 0)
            << ">)";
}
/// @}

/// @{
Payload Frame_SETUP::serializeOut() {
  folly::IOBufQueue queue(folly::IOBufQueue::cacheChainLength());
  const bool metadataPresent = (header_.flags_ & FrameFlags_METADATA) != 0;
  auto buf = FrameBufferAllocator::allocate(
      FrameHeader::kSize + 3 * sizeof(uint32_t) + 2 +
      metadataMimeType_.length() + dataMimeType_.length() +
      (metadataPresent ? sizeof(uint32_t) : 0));
  queue.append(std::move(buf));
  folly::io::QueueAppender appender(&queue, /* do not grow */ 0);

  header_.serializeInto(appender);
  appender.writeBE(static_cast<uint32_t>(version_));
  appender.writeBE(static_cast<uint32_t>(keepaliveTime_));
  appender.writeBE(static_cast<uint32_t>(maxLifetime_));

  CHECK(metadataMimeType_.length() <= std::numeric_limits<uint8_t>::max());
  appender.writeBE(static_cast<uint8_t>(metadataMimeType_.length()));
  appender.push(
      (const uint8_t*)metadataMimeType_.data(), metadataMimeType_.length());

  CHECK(dataMimeType_.length() <= std::numeric_limits<uint8_t>::max());
  appender.writeBE(static_cast<uint8_t>(dataMimeType_.length()));
  appender.push((const uint8_t*)dataMimeType_.data(), dataMimeType_.length());

  metadata_.serializeInto(appender);

  if (data_) {
    appender.insert(std::move(data_));
  }
  return queue.move();
}

bool Frame_SETUP::deserializeFrom(Payload in) {
  folly::io::Cursor cur(in.get());
  if (!header_.deserializeFrom(cur)) {
    return false;
  }
  try {
    version_ = cur.readBE<uint32_t>();
    keepaliveTime_ = cur.readBE<uint32_t>();
    maxLifetime_ = cur.readBE<uint32_t>();

    int mdmtLen = cur.readBE<uint8_t>();
    metadataMimeType_ = cur.readFixedString(mdmtLen);

    int dmtLen = cur.readBE<uint8_t>();
    dataMimeType_ = cur.readFixedString(dmtLen);
  } catch (...) {
    return false;
  }

  if (!FrameMetadata::deserializeFrom(cur, header_.flags_, metadata_)) {
    return false;
  }

  auto totalLength = cur.totalLength();
  if (totalLength > 0) {
    cur.clone(data_, totalLength);
  } else {
    data_.reset();
  }
  return true;
}

std::ostream& operator<<(std::ostream& os, const Frame_SETUP& frame) {
  return os << frame.header_ << ", (" << frame.metadata_ << ", <"
            << (frame.data_ ? frame.data_->computeChainDataLength() : 0)
            << ">)";
}
/// @}

/// @{
Payload Frame_LEASE::serializeOut() {
  folly::IOBufQueue queue(folly::IOBufQueue::cacheChainLength());
  const bool metadataPresent = (header_.flags_ & FrameFlags_METADATA) != 0;
  auto buf = FrameBufferAllocator::allocate(
      FrameHeader::kSize + 3 * 2 * sizeof(uint32_t) +
      (metadataPresent ? sizeof(uint32_t) : 0));
  queue.append(std::move(buf));
  folly::io::QueueAppender appender(&queue, /* do not grow */ 0);

  header_.serializeInto(appender);
  appender.writeBE(static_cast<uint32_t>(ttl_));
  appender.writeBE(static_cast<uint32_t>(numberOfRequests_));

  metadata_.serializeInto(appender);

  return queue.move();
}

bool Frame_LEASE::deserializeFrom(Payload in) {
  folly::io::Cursor cur(in.get());
  if (!header_.deserializeFrom(cur)) {
    return false;
  }
  try {
    ttl_ = cur.readBE<uint32_t>();
    numberOfRequests_ = cur.readBE<uint32_t>();
  } catch (...) {
    return false;
  }

  if (!FrameMetadata::deserializeFrom(cur, header_.flags_, metadata_)) {
    return false;
  }

  return true;
}

std::ostream& operator<<(std::ostream& os, const Frame_LEASE& frame) {
  return os << frame.header_ << ", (" << frame.metadata_ << ")";
}
/// @}
}<|MERGE_RESOLUTION|>--- conflicted
+++ resolved
@@ -54,13 +54,12 @@
       return os << "KEEPALIVE";
     case FrameType::SETUP:
       return os << "SETUP";
-<<<<<<< HEAD
     case FrameType::METADATA_PUSH:
       return os << "METADATA_PUSH";
-=======
     case FrameType::LEASE:
       return os << "LEASE";
->>>>>>> 4343ba96
+    case FrameType::METADATA_PUSH:
+      return os << "METADATA_PUSH";
   }
   // this should be never hit because the switch is over all cases
   std::abort();
