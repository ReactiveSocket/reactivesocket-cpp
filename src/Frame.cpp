--- conflicted
+++ resolved
@@ -137,16 +137,6 @@
   auto queue = createBufferQueue(
       FrameHeader::kSize + sizeof(uint32_t) + payload_.framingSize());
   folly::io::QueueAppender appender(&queue, /* do not grow */ 0);
-<<<<<<< HEAD
-
-  header_.serializeInto(appender);
-  appender.writeBE<uint32_t>(requestN_);
-  payload_.serializeInto(appender);
-  return queue.move();
-}
-
-bool Frame_REQUEST_Base::deserializeFrom(std::unique_ptr<folly::IOBuf> in) {
-=======
 
   header_.serializeInto(appender);
   appender.writeBE<uint32_t>(requestN_);
@@ -183,7 +173,6 @@
 }
 
 bool Frame_REQUEST_N::deserializeFrom(std::unique_ptr<folly::IOBuf> in) {
->>>>>>> 8a9900eb
   folly::io::Cursor cur(in.get());
   try {
     header_.deserializeFrom(cur);
@@ -195,29 +184,6 @@
   return true;
 }
 
-<<<<<<< HEAD
-std::ostream& operator<<(std::ostream& os, const Frame_REQUEST_Base& frame) {
-  return os << frame.header_ << "(" << frame.requestN_ << ", "
-            << frame.payload_;
-}
-/// @}
-
-/// @{
-std::unique_ptr<folly::IOBuf> Frame_REQUEST_N::serializeOut() {
-  auto queue = createBufferQueue(FrameHeader::kSize + sizeof(uint32_t));
-  folly::io::QueueAppender appender(&queue, /* do not grow */ 0);
-
-  header_.serializeInto(appender);
-  appender.writeBE<uint32_t>(requestN_);
-  return queue.move();
-}
-
-bool Frame_REQUEST_N::deserializeFrom(std::unique_ptr<folly::IOBuf> in) {
-  folly::io::Cursor cur(in.get());
-  try {
-    header_.deserializeFrom(cur);
-    requestN_ = cur.readBE<uint32_t>();
-=======
 std::ostream& operator<<(std::ostream& os, const Frame_REQUEST_N& frame) {
   return os << frame.header_ << "(" << frame.requestN_ << ")";
 }
@@ -238,16 +204,14 @@
   try {
     header_.deserializeFrom(cur);
     payload_.deserializeFrom(cur, header_.flags_);
->>>>>>> 8a9900eb
-  } catch (...) {
-    return false;
-  }
-  return true;
-}
-
-<<<<<<< HEAD
-std::ostream& operator<<(std::ostream& os, const Frame_REQUEST_N& frame) {
-  return os << frame.header_ << "(" << frame.requestN_ << ")";
+  } catch (...) {
+    return false;
+  }
+  return true;
+}
+
+std::ostream& operator<<(std::ostream& os, const Frame_REQUEST_FNF& frame) {
+  return os << frame.header_ << ", " << frame.payload_;
 }
 /// @}
 
@@ -266,43 +230,16 @@
   try {
     header_.deserializeFrom(cur);
     payload_.deserializeFrom(cur, header_.flags_);
-=======
-std::ostream& operator<<(std::ostream& os, const Frame_REQUEST_FNF& frame) {
-  return os << frame.header_ << ", " << frame.payload_;
-}
-/// @}
-
-/// @{
-std::unique_ptr<folly::IOBuf> Frame_METADATA_PUSH::serializeOut() {
-  auto queue = createBufferQueue(FrameHeader::kSize + sizeof(uint32_t));
-  folly::io::QueueAppender appender(&queue, /* do not grow */ 0);
-
-  header_.serializeInto(appender);
-  Payload::serializeMetadataInto(appender, std::move(metadata_));
-  return queue.move();
-}
-
-bool Frame_METADATA_PUSH::deserializeFrom(std::unique_ptr<folly::IOBuf> in) {
-  folly::io::Cursor cur(in.get());
-  try {
-    header_.deserializeFrom(cur);
-    metadata_ = Payload::deserializeMetadataFrom(cur, header_.flags_);
->>>>>>> 8a9900eb
-  } catch (...) {
-    return false;
-  }
-  return true;
-}
-
-<<<<<<< HEAD
-std::ostream& operator<<(std::ostream& os, const Frame_REQUEST_FNF& frame) {
-  return os << frame.header_ << ", " << frame.payload_;
-=======
+  } catch (...) {
+    return false;
+  }
+  return true;
+}
+
 std::ostream& operator<<(std::ostream& os, const Frame_METADATA_PUSH& frame) {
   return os << frame.header_ << ", "
             << (frame.metadata_ ? frame.metadata_->computeChainDataLength()
                                 : 0);
->>>>>>> 8a9900eb
 }
 /// @}
 
@@ -427,15 +364,9 @@
 
 bool Frame_KEEPALIVE::deserializeFrom(std::unique_ptr<folly::IOBuf> in) {
   folly::io::Cursor cur(in.get());
-<<<<<<< HEAD
-  assert((header_.flags_ & FrameFlags_METADATA) == 0);
-  try {
-    header_.deserializeFrom(cur);
-=======
   try {
     header_.deserializeFrom(cur);
     assert((header_.flags_ & FrameFlags_METADATA) == 0);
->>>>>>> 8a9900eb
     data_ = Payload::deserializeDataFrom(cur);
   } catch (...) {
     return false;
