// Copyright 2004-present Facebook. All Rights Reserved.

#include "src/Frame.h"

#include <bitset>
#include <memory>
#include <ostream>

#include <folly/Memory.h>
#include <folly/Optional.h>
#include <folly/Singleton.h>
#include <folly/io/Cursor.h>

namespace {
folly::Singleton<reactivesocket::FrameBufferAllocator> bufferAllocatorSingleton;
}

// TODO(stupaq): strict enum validation
// TODO(stupaq): verify whether frames contain extra data
// TODO(stupaq): get rid of these try-catch blocks
namespace reactivesocket {

static folly::IOBufQueue createBufferQueue(uint32_t bufferSize) {
  auto buf = FrameBufferAllocator::allocate(bufferSize);
  folly::IOBufQueue queue(folly::IOBufQueue::cacheChainLength());
  queue.append(std::move(buf));
  return queue;
}

std::unique_ptr<folly::IOBuf> FrameBufferAllocator::allocate(size_t size) {
  return folly::Singleton<FrameBufferAllocator>::try_get()->allocateBuffer(
      size);
}

std::unique_ptr<folly::IOBuf> FrameBufferAllocator::allocateBuffer(
    size_t size) {
  return folly::IOBuf::createCombined(size);
}

std::ostream& operator<<(std::ostream& os, FrameType type) {
  switch (type) {
    case FrameType::REQUEST_STREAM:
      return os << "REQUEST_STREAM";
    case FrameType::REQUEST_SUB:
      return os << "REQUEST_SUB";
    case FrameType::REQUEST_CHANNEL:
      return os << "REQUEST_CHANNEL";
    case FrameType::REQUEST_N:
      return os << "REQUEST_N";
    case FrameType::REQUEST_FNF:
      return os << "REQUEST_FNF";
    case FrameType::CANCEL:
      return os << "CANCEL";
    case FrameType::RESPONSE:
      return os << "RESPONSE";
    case FrameType::ERROR:
      return os << "ERROR";
    case FrameType::RESERVED:
      return os << "RESERVED";
    case FrameType::KEEPALIVE:
      return os << "KEEPALIVE";
    case FrameType::SETUP:
      return os << "SETUP";
    case FrameType::LEASE:
      return os << "LEASE";
    case FrameType::METADATA_PUSH:
      return os << "METADATA_PUSH";
  }
  // this should be never hit because the switch is over all cases
  std::abort();
}

std::ostream& operator<<(std::ostream& os, ErrorCode errorCode) {
  switch (errorCode) {
    case ErrorCode::RESERVED:
      return os << "RESERVED";
    case ErrorCode::APPLICATION_ERROR:
      return os << "APPLICATION_ERROR";
    case ErrorCode::REJECTED:
      return os << "REJECTED";
    case ErrorCode::CANCELED:
      return os << "CANCELED";
    case ErrorCode::INVALID:
      return os << "INVALID";
    case ErrorCode::INVALID_SETUP:
      return os << "INVALID_SETUP";
    case ErrorCode::REJECTED_SETUP:
      return os << "REJECTED_SETUP";
    case ErrorCode::UNSUPPORTED_SETUP:
      return os << "UNSUPPORTED_SETUP";
    case ErrorCode::CONNECTION_ERROR:
      return os << "CONNECTION_ERROR";
  }
  // this should be never hit because the switch is over all cases
  std::abort();
}

/// @{
FrameType FrameHeader::peekType(const folly::IOBuf& in) {
  folly::io::Cursor cur(&in);
  try {
    return static_cast<FrameType>(cur.readBE<uint16_t>());
  } catch (...) {
    return FrameType::RESERVED;
  }
}

folly::Optional<StreamId> FrameHeader::peekStreamId(const folly::IOBuf& in) {
  folly::io::Cursor cur(&in);
  try {
    cur.skip(sizeof(uint16_t)); // type
    cur.skip(sizeof(uint16_t)); // flags
    return folly::make_optional(cur.readBE<uint32_t>());
  } catch (...) {
    return folly::none;
  }
}

void FrameHeader::serializeInto(folly::io::QueueAppender& appender) {
  appender.writeBE<uint16_t>(static_cast<uint16_t>(type_));
  appender.writeBE<uint16_t>(flags_);
  appender.writeBE<uint32_t>(streamId_);
}

void FrameHeader::deserializeFrom(folly::io::Cursor& cur) {
  type_ = static_cast<FrameType>(cur.readBE<uint16_t>());
  flags_ = cur.readBE<uint16_t>();
  streamId_ = cur.readBE<uint32_t>();
}

std::ostream& operator<<(std::ostream& os, const FrameHeader& header) {
  std::bitset<16> flags(header.flags_);
  return os << header.type_ << "[" << flags << ", " << header.streamId_ << "]";
}
/// @}

/// @{
std::unique_ptr<folly::IOBuf> Frame_REQUEST_Base::serializeOut() {
  auto queue = createBufferQueue(
      FrameHeader::kSize + sizeof(uint32_t) + payload_.framingSize());
  folly::io::QueueAppender appender(&queue, /* do not grow */ 0);

  header_.serializeInto(appender);
  appender.writeBE<uint32_t>(requestN_);
  payload_.serializeInto(appender);
  return queue.move();
}

bool Frame_REQUEST_Base::deserializeFrom(std::unique_ptr<folly::IOBuf> in) {
  folly::io::Cursor cur(in.get());
  try {
    header_.deserializeFrom(cur);
    requestN_ = cur.readBE<uint32_t>();
    payload_.deserializeFrom(cur, header_.flags_);
  } catch (...) {
    return false;
  }
  return true;
}

std::ostream& operator<<(std::ostream& os, const Frame_REQUEST_Base& frame) {
  return os << frame.header_ << "(" << frame.requestN_ << ", "
            << frame.payload_;
}
/// @}

/// @{
std::unique_ptr<folly::IOBuf> Frame_REQUEST_N::serializeOut() {
  auto queue = createBufferQueue(FrameHeader::kSize + sizeof(uint32_t));
  folly::io::QueueAppender appender(&queue, /* do not grow */ 0);

  header_.serializeInto(appender);
  appender.writeBE<uint32_t>(requestN_);
  return queue.move();
}

bool Frame_REQUEST_N::deserializeFrom(std::unique_ptr<folly::IOBuf> in) {
  folly::io::Cursor cur(in.get());
  try {
    header_.deserializeFrom(cur);
    requestN_ = cur.readBE<uint32_t>();
  } catch (...) {
    return false;
  }
  return true;
}

std::ostream& operator<<(std::ostream& os, const Frame_REQUEST_N& frame) {
  return os << frame.header_ << "(" << frame.requestN_ << ")";
}
/// @}

/// @{
std::unique_ptr<folly::IOBuf> Frame_REQUEST_FNF::serializeOut() {
  auto queue = createBufferQueue(FrameHeader::kSize + payload_.framingSize());
  folly::io::QueueAppender appender(&queue, /* do not grow */ 0);

  header_.serializeInto(appender);
  payload_.serializeInto(appender);
  return queue.move();
}

bool Frame_REQUEST_FNF::deserializeFrom(std::unique_ptr<folly::IOBuf> in) {
  folly::io::Cursor cur(in.get());
  try {
    header_.deserializeFrom(cur);
    payload_.deserializeFrom(cur, header_.flags_);
  } catch (...) {
    return false;
  }
  return true;
}

std::ostream& operator<<(std::ostream& os, const Frame_REQUEST_FNF& frame) {
  return os << frame.header_ << ", " << frame.payload_;
}
/// @}

/// @{
<<<<<<< HEAD
std::unique_ptr<folly::IOBuf> Frame_CANCEL::serializeOut() {
  auto queue = createBufferQueue(
      FrameHeader::kSize + (metadata_ ? sizeof(uint32_t) : 0));
=======
Payload Frame_METADATA_PUSH::serializeOut() {
  folly::IOBufQueue queue(folly::IOBufQueue::cacheChainLength());
  const auto bufSize = FrameHeader::kSize + sizeof(uint32_t);
  auto buf = FrameBufferAllocator::allocate(bufSize);
  queue.append(std::move(buf));
  folly::io::QueueAppender appender(&queue, /* do not grow */ 0);
  header_.serializeInto(appender);
  metadata_.serializeInto(appender);
  return queue.move();
}

bool Frame_METADATA_PUSH::deserializeFrom(Payload in) {
  folly::io::Cursor cur(in.get());
  if (!header_.deserializeFrom(cur)) {
    return false;
  }
  if (!FrameMetadata::deserializeFrom(cur, header_.flags_, metadata_)) {
    return false;
  }
  return true;
}

std::ostream& operator<<(std::ostream& os, const Frame_METADATA_PUSH& frame) {
  return os << frame.header_ << ", " << frame.metadata_;
}
/// @}

/// @{
Payload Frame_CANCEL::serializeOut() {
  folly::IOBufQueue queue(folly::IOBufQueue::cacheChainLength());
  const bool metadataPresent = (header_.flags_ & FrameFlags_METADATA) != 0;
  const auto bufSize =
      FrameHeader::kSize + (metadataPresent ? sizeof(uint32_t) : 0);
  auto buf = FrameBufferAllocator::allocate(bufSize);
  queue.append(std::move(buf));
>>>>>>> 8aa097b4
  folly::io::QueueAppender appender(&queue, /* do not grow */ 0);

  header_.serializeInto(appender);
  Payload::serializeMetadataInto(appender, std::move(metadata_));
  return queue.move();
}

bool Frame_CANCEL::deserializeFrom(std::unique_ptr<folly::IOBuf> in) {
  folly::io::Cursor cur(in.get());
  try {
    header_.deserializeFrom(cur);
    metadata_ = Payload::deserializeMetadataFrom(cur, header_.flags_);
  } catch (...) {
    return false;
  }
  return true;
}

std::ostream& operator<<(std::ostream& os, const Frame_CANCEL& frame) {
  return os << frame.header_ << ", "
            << (frame.metadata_ ? frame.metadata_->computeChainDataLength()
                                : 0);
}
/// @}

/// @{
std::unique_ptr<folly::IOBuf> Frame_RESPONSE::serializeOut() {
  auto queue = createBufferQueue(FrameHeader::kSize + payload_.framingSize());
  folly::io::QueueAppender appender(&queue, /* do not grow */ 0);

  header_.serializeInto(appender);
  payload_.serializeInto(appender);
  return queue.move();
}

bool Frame_RESPONSE::deserializeFrom(std::unique_ptr<folly::IOBuf> in) {
  folly::io::Cursor cur(in.get());
  try {
    header_.deserializeFrom(cur);
    payload_.deserializeFrom(cur, header_.flags_);
  } catch (...) {
    return false;
  }
  return true;
}

Frame_RESPONSE Frame_RESPONSE::complete(StreamId streamId) {
  return Frame_RESPONSE(streamId, FrameFlags_COMPLETE, Payload());
};

std::ostream& operator<<(std::ostream& os, const Frame_RESPONSE& frame) {
  return os << frame.header_ << ", (" << frame.payload_;
}
/// @}

/// @{

Frame_ERROR Frame_ERROR::unexpectedFrame() {
  return Frame_ERROR(0, ErrorCode::INVALID, Payload("unexpected frame"));
}

Frame_ERROR Frame_ERROR::badSetupFrame(const std::string& message) {
  return Frame_ERROR(0, ErrorCode::INVALID_SETUP, Payload(message));
}

Frame_ERROR Frame_ERROR::invalid(const std::string& message) {
  return Frame_ERROR(0, ErrorCode::INVALID, Payload(message));
}

Frame_ERROR Frame_ERROR::applicationError(
    StreamId streamId,
    const std::string& message) {
  return Frame_ERROR(streamId, ErrorCode::APPLICATION_ERROR, Payload(message));
}

std::unique_ptr<folly::IOBuf> Frame_ERROR::serializeOut() {
  auto queue = createBufferQueue(
      FrameHeader::kSize + sizeof(uint32_t) + payload_.framingSize());
  folly::io::QueueAppender appender(&queue, /* do not grow */ 0);

  header_.serializeInto(appender);
  appender.writeBE(static_cast<uint32_t>(errorCode_));
  payload_.serializeInto(appender);
  return queue.move();
}

bool Frame_ERROR::deserializeFrom(std::unique_ptr<folly::IOBuf> in) {
  folly::io::Cursor cur(in.get());
  try {
    header_.deserializeFrom(cur);
    errorCode_ = static_cast<ErrorCode>(cur.readBE<uint32_t>());
    payload_.deserializeFrom(cur, header_.flags_);
  } catch (...) {
    return false;
  }
  return true;
}

std::ostream& operator<<(std::ostream& os, const Frame_ERROR& frame) {
  return os << frame.header_ << ", " << frame.errorCode_ << ", "
            << frame.payload_;
}
/// @}

/// @{
std::unique_ptr<folly::IOBuf> Frame_KEEPALIVE::serializeOut() {
  auto queue = createBufferQueue(FrameHeader::kSize);
  folly::io::QueueAppender appender(&queue, /* do not grow */ 0);
  header_.serializeInto(appender);
  if (data_) {
    appender.insert(std::move(data_));
  }
  return queue.move();
}

bool Frame_KEEPALIVE::deserializeFrom(std::unique_ptr<folly::IOBuf> in) {
  folly::io::Cursor cur(in.get());
  assert((header_.flags_ & FrameFlags_METADATA) == 0);
  try {
    header_.deserializeFrom(cur);
    data_ = Payload::deserializeDataFrom(cur);
  } catch (...) {
    return false;
  }
  return true;
}

std::ostream& operator<<(std::ostream& os, const Frame_KEEPALIVE& frame) {
  return os << frame.header_ << "(<"
            << (frame.data_ ? frame.data_->computeChainDataLength() : 0)
            << ">)";
}
/// @}

/// @{
std::unique_ptr<folly::IOBuf> Frame_SETUP::serializeOut() {
  auto queue = createBufferQueue(
      FrameHeader::kSize + 3 * sizeof(uint32_t) + 2 +
      metadataMimeType_.length() + dataMimeType_.length() +
      payload_.framingSize());
  folly::io::QueueAppender appender(&queue, /* do not grow */ 0);

  header_.serializeInto(appender);
  appender.writeBE(static_cast<uint32_t>(version_));
  appender.writeBE(static_cast<uint32_t>(keepaliveTime_));
  appender.writeBE(static_cast<uint32_t>(maxLifetime_));

  CHECK(metadataMimeType_.length() <= std::numeric_limits<uint8_t>::max());
  appender.writeBE(static_cast<uint8_t>(metadataMimeType_.length()));
  appender.push(
      (const uint8_t*)metadataMimeType_.data(), metadataMimeType_.length());

  CHECK(dataMimeType_.length() <= std::numeric_limits<uint8_t>::max());
  appender.writeBE(static_cast<uint8_t>(dataMimeType_.length()));
  appender.push((const uint8_t*)dataMimeType_.data(), dataMimeType_.length());

  payload_.serializeInto(appender);
  return queue.move();
}

bool Frame_SETUP::deserializeFrom(std::unique_ptr<folly::IOBuf> in) {
  folly::io::Cursor cur(in.get());
  try {
    header_.deserializeFrom(cur);
    version_ = cur.readBE<uint32_t>();
    keepaliveTime_ = cur.readBE<uint32_t>();
    maxLifetime_ = cur.readBE<uint32_t>();

    int mdmtLen = cur.readBE<uint8_t>();
    metadataMimeType_ = cur.readFixedString(mdmtLen);

    int dmtLen = cur.readBE<uint8_t>();
    dataMimeType_ = cur.readFixedString(dmtLen);
    payload_.deserializeFrom(cur, header_.flags_);
  } catch (...) {
    return false;
  }
  return true;
}

std::ostream& operator<<(std::ostream& os, const Frame_SETUP& frame) {
  return os << frame.header_ << ", (" << frame.payload_;
}
/// @}

/// @{
std::unique_ptr<folly::IOBuf> Frame_LEASE::serializeOut() {
  auto queue = createBufferQueue(
      FrameHeader::kSize + 3 * 2 * sizeof(uint32_t) +
      (metadata_ ? sizeof(uint32_t) : 0));
  folly::io::QueueAppender appender(&queue, /* do not grow */ 0);

  header_.serializeInto(appender);
  appender.writeBE(static_cast<uint32_t>(ttl_));
  appender.writeBE(static_cast<uint32_t>(numberOfRequests_));

  Payload::serializeMetadataInto(appender, std::move(metadata_));
  return queue.move();
}

bool Frame_LEASE::deserializeFrom(std::unique_ptr<folly::IOBuf> in) {
  folly::io::Cursor cur(in.get());
  try {
    header_.deserializeFrom(cur);
    ttl_ = cur.readBE<uint32_t>();
    numberOfRequests_ = cur.readBE<uint32_t>();
    metadata_ = Payload::deserializeMetadataFrom(cur, header_.flags_);
  } catch (...) {
    return false;
  }
  return true;
}

std::ostream& operator<<(std::ostream& os, const Frame_LEASE& frame) {
  return os << frame.header_ << ", ("
            << (frame.metadata_ ? frame.metadata_->computeChainDataLength() : 0)
            << ")";
}
/// @}
}<|MERGE_RESOLUTION|>--- conflicted
+++ resolved
@@ -217,47 +217,37 @@
 /// @}
 
 /// @{
-<<<<<<< HEAD
+Payload Frame_METADATA_PUSH::serializeOut() {
+  auto queue = createBufferQueue(FrameHeader::kSize + sizeof(uint32_t));
+  folly::io::QueueAppender appender(&queue, /* do not grow */ 0);
+
+  header_.serializeInto(appender);
+  Payload::serializeMetadataInto(appender, std::move(metadata_));
+  return queue.move();
+}
+
+bool Frame_METADATA_PUSH::deserializeFrom(Payload in) {
+  folly::io::Cursor cur(in.get());
+  try {
+    header_.deserializeFrom(cur);
+    metadata_ = Payload::deserializeMetadataFrom(cur, header_.flags_);
+  } catch (...) {
+    return false;
+  }
+  return true;
+}
+
+std::ostream& operator<<(std::ostream& os, const Frame_METADATA_PUSH& frame) {
+  return os << frame.header_ << ", "
+            << (frame.metadata_ ? frame.metadata_->computeChainDataLength()
+                                : 0);
+}
+/// @}
+
+/// @{
 std::unique_ptr<folly::IOBuf> Frame_CANCEL::serializeOut() {
   auto queue = createBufferQueue(
       FrameHeader::kSize + (metadata_ ? sizeof(uint32_t) : 0));
-=======
-Payload Frame_METADATA_PUSH::serializeOut() {
-  folly::IOBufQueue queue(folly::IOBufQueue::cacheChainLength());
-  const auto bufSize = FrameHeader::kSize + sizeof(uint32_t);
-  auto buf = FrameBufferAllocator::allocate(bufSize);
-  queue.append(std::move(buf));
-  folly::io::QueueAppender appender(&queue, /* do not grow */ 0);
-  header_.serializeInto(appender);
-  metadata_.serializeInto(appender);
-  return queue.move();
-}
-
-bool Frame_METADATA_PUSH::deserializeFrom(Payload in) {
-  folly::io::Cursor cur(in.get());
-  if (!header_.deserializeFrom(cur)) {
-    return false;
-  }
-  if (!FrameMetadata::deserializeFrom(cur, header_.flags_, metadata_)) {
-    return false;
-  }
-  return true;
-}
-
-std::ostream& operator<<(std::ostream& os, const Frame_METADATA_PUSH& frame) {
-  return os << frame.header_ << ", " << frame.metadata_;
-}
-/// @}
-
-/// @{
-Payload Frame_CANCEL::serializeOut() {
-  folly::IOBufQueue queue(folly::IOBufQueue::cacheChainLength());
-  const bool metadataPresent = (header_.flags_ & FrameFlags_METADATA) != 0;
-  const auto bufSize =
-      FrameHeader::kSize + (metadataPresent ? sizeof(uint32_t) : 0);
-  auto buf = FrameBufferAllocator::allocate(bufSize);
-  queue.append(std::move(buf));
->>>>>>> 8aa097b4
   folly::io::QueueAppender appender(&queue, /* do not grow */ 0);
 
   header_.serializeInto(appender);
