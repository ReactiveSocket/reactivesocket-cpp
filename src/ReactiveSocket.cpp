// Copyright 2004-present Facebook. All Rights Reserved.

#include "src/ReactiveSocket.h"

#include <folly/ExceptionWrapper.h>
#include <folly/Memory.h>
#include <folly/MoveWrapper.h>
#include "src/ClientResumeStatusCallback.h"
#include "src/ConnectionAutomaton.h"
#include "src/FrameTransport.h"
#include "src/ReactiveSocketSubscriberFactory.h"
#include "src/automata/ChannelRequester.h"
#include "src/automata/ChannelResponder.h"
#include "src/automata/RequestResponseRequester.h"
#include "src/automata/RequestResponseResponder.h"
#include "src/automata/StreamRequester.h"
#include "src/automata/StreamResponder.h"
#include "src/automata/SubscriptionRequester.h"
#include "src/automata/SubscriptionResponder.h"

namespace reactivesocket {

ReactiveSocket::~ReactiveSocket() {
  // Force connection closure, this will trigger terminal signals to be
  // delivered to all stream automata.
  close();

  // no more callbacks after the destructor is executed
  onConnectListeners_->clear();
  onDisconnectListeners_->clear();
  onCloseListeners_->clear();
}

ReactiveSocket::ReactiveSocket(
    bool isServer,
    std::shared_ptr<RequestHandlerBase> handler,
    Stats& stats,
    std::unique_ptr<KeepaliveTimer> keepaliveTimer)
    : handler_(handler),
      connection_(std::make_shared<ConnectionAutomaton>(
          [handler](
              ConnectionAutomaton& connection,
              StreamId streamId,
              std::unique_ptr<folly::IOBuf> serializedFrame) {
            ReactiveSocket::createResponder(
                handler, connection, streamId, std::move(serializedFrame));
          },
          std::make_shared<StreamState>(),
          std::bind(
              &ReactiveSocket::resumeListener,
              this,
              std::placeholders::_1),
          stats,
          std::move(keepaliveTimer),
          isServer,
          executeListenersFunc(onConnectListeners_),
          executeListenersFunc(onDisconnectListeners_),
          executeListenersFunc(onCloseListeners_))),
      nextStreamId_(isServer ? 1 : 2) {
  stats.socketCreated();
}

std::unique_ptr<ReactiveSocket> ReactiveSocket::fromClientConnection(
    std::unique_ptr<DuplexConnection> connection,
    std::unique_ptr<RequestHandlerBase> handler,
    ConnectionSetupPayload setupPayload,
    Stats& stats,
    std::unique_ptr<KeepaliveTimer> keepaliveTimer) {
  auto socket =
      disconnectedClient(std::move(handler), stats, std::move(keepaliveTimer));
  socket->clientConnect(
      FrameTransport::fromDuplexConnection(std::move(connection)),
      std::move(setupPayload));
  return socket;
}

std::unique_ptr<ReactiveSocket> ReactiveSocket::disconnectedClient(
    std::unique_ptr<RequestHandlerBase> handler,
    Stats& stats,
    std::unique_ptr<KeepaliveTimer> keepaliveTimer) {
  std::unique_ptr<ReactiveSocket> socket(new ReactiveSocket(
      false, std::move(handler), stats, std::move(keepaliveTimer)));
  return socket;
}

std::unique_ptr<ReactiveSocket> ReactiveSocket::fromServerConnection(
    std::unique_ptr<DuplexConnection> connection,
    std::unique_ptr<RequestHandlerBase> handler,
    Stats& stats,
    bool isResumable) {
  // TODO: isResumable should come as a flag on Setup frame and it should be
  // exposed to the application code. We should then remove this parameter
  auto socket = disconnectedServer(std::move(handler), stats);
  socket->serverConnect(
      FrameTransport::fromDuplexConnection(std::move(connection)), isResumable);
  return socket;
}

std::unique_ptr<ReactiveSocket> ReactiveSocket::disconnectedServer(
    std::unique_ptr<RequestHandlerBase> handler,
    Stats& stats) {
  std::unique_ptr<ReactiveSocket> socket(
      new ReactiveSocket(true, std::move(handler), stats, nullptr));
  return socket;
}

std::shared_ptr<Subscriber<Payload>> ReactiveSocket::requestChannel(
    const std::shared_ptr<Subscriber<Payload>>& responseSink,
    folly::Executor& executor) {
  checkNotClosed();
  // TODO(stupaq): handle any exceptions
  StreamId streamId = nextStreamId_;
  nextStreamId_ += 2;
  ChannelRequester::Parameters params = {{connection_, streamId, handler_},
                                         executor};
  auto automaton = std::make_shared<ChannelRequester>(params);
  connection_->addStream(streamId, automaton);
  automaton->subscribe(responseSink);
  responseSink->onSubscribe(automaton);
  automaton->start();
  return automaton;
}

void ReactiveSocket::requestStream(
    Payload request,
    const std::shared_ptr<Subscriber<Payload>>& responseSink,
    folly::Executor& executor) {
  checkNotClosed();
  // TODO(stupaq): handle any exceptions
  StreamId streamId = nextStreamId_;
  nextStreamId_ += 2;
  StreamRequester::Parameters params = {{connection_, streamId, handler_},
                                        executor};
  auto automaton = std::make_shared<StreamRequester>(params);
  connection_->addStream(streamId, automaton);
  automaton->subscribe(responseSink);
  responseSink->onSubscribe(automaton);
  automaton->onNext(std::move(request));
  automaton->start();
}

void ReactiveSocket::requestSubscription(
    Payload request,
    const std::shared_ptr<Subscriber<Payload>>& responseSink,
    folly::Executor& executor) {
  checkNotClosed();
  // TODO(stupaq): handle any exceptions
  StreamId streamId = nextStreamId_;
  nextStreamId_ += 2;
  SubscriptionRequester::Parameters params = {{connection_, streamId, handler_},
                                              executor};
  auto automaton = std::make_shared<SubscriptionRequester>(params);
  connection_->addStream(streamId, automaton);
  automaton->subscribe(responseSink);
  responseSink->onSubscribe(automaton);
  automaton->onNext(std::move(request));
  automaton->start();
}

void ReactiveSocket::requestFireAndForget(Payload request) {
  checkNotClosed();
  // TODO(stupaq): handle any exceptions
  StreamId streamId = nextStreamId_;
  nextStreamId_ += 2;
  Frame_REQUEST_FNF frame(
      streamId, FrameFlags_EMPTY, std::move(std::move(request)));
  connection_->outputFrameOrEnqueue(frame.serializeOut());
}

void ReactiveSocket::requestResponse(
    Payload payload,
    const std::shared_ptr<Subscriber<Payload>>& responseSink,
    folly::Executor& executor) {
  checkNotClosed();
  // TODO(stupaq): handle any exceptions
  StreamId streamId = nextStreamId_;
  nextStreamId_ += 2;
  RequestResponseRequester::Parameters params = {
      {connection_, streamId, handler_}, executor};
  auto automaton = std::make_shared<RequestResponseRequester>(params);
  connection_->addStream(streamId, automaton);
  automaton->subscribe(responseSink);
  responseSink->onSubscribe(automaton);
  automaton->onNext(std::move(payload));
  automaton->start();
}

void ReactiveSocket::metadataPush(std::unique_ptr<folly::IOBuf> metadata) {
  checkNotClosed();
  connection_->outputFrameOrEnqueue(
      Frame_METADATA_PUSH(std::move(metadata)).serializeOut());
}

void ReactiveSocket::createResponder(
    std::shared_ptr<RequestHandlerBase> handler,
    ConnectionAutomaton& connection,
    StreamId streamId,
    std::unique_ptr<folly::IOBuf> serializedFrame) {
  auto type = FrameHeader::peekType(*serializedFrame);
  switch (type) {
    case FrameType::SETUP: {
      Frame_SETUP frame;
      if (!connection.deserializeFrameOrError(
              frame, std::move(serializedFrame))) {
        return;
      }
      if (frame.header_.flags_ & FrameFlags_LEASE) {
        // TODO(yschimke) We don't have the correct lease and wait logic above
        // yet
        LOG(WARNING) << "ignoring setup frame with lease";
        //          connectionOutput_.onNext(
        //              Frame_ERROR::badSetupFrame("leases not supported")
        //                  .serializeOut());
        //          disconnect();
      }

      auto streamState = handler->handleSetupPayload(ConnectionSetupPayload(
          std::move(frame.metadataMimeType_),
          std::move(frame.dataMimeType_),
          std::move(frame.payload_),
          false, // TODO: resumable flag should be received in SETUP frame
          frame.token_));

      // TODO(lehecka): use again
      // connection.useStreamState(streamState);
      break;
    }
    case FrameType::RESUME: {
      Frame_RESUME frame;
      if (!connection.deserializeFrameOrError(
              frame, std::move(serializedFrame))) {
        return;
      }
      handler->handleResume(frame.token_, frame.position_);
      break;
    }
    case FrameType::REQUEST_CHANNEL: {
      Frame_REQUEST_CHANNEL frame;
      if (!connection.deserializeFrameOrError(
              frame, std::move(serializedFrame))) {
        return;
      }
      std::shared_ptr<ChannelResponder> automaton;
      ReactiveSocketSubscriberFactory subscriberFactory(
          [&](folly::Executor* executor) {
            ChannelResponder::Parameters params = {
                {connection.shared_from_this(), streamId, handler},
                executor ? *executor : defaultExecutor()};
            automaton = std::make_shared<ChannelResponder>(params);
            connection.addStream(streamId, automaton);
            return automaton;
          });
      auto requestSink = handler->onRequestChannel(
          std::move(frame.payload_), streamId, subscriberFactory);
      if (!automaton) {
        auto subscriber = subscriberFactory.createSubscriber();
        subscriber->onSubscribe(std::make_shared<NullSubscription>());
        subscriber->onError(std::runtime_error("unhandled CHANNEL"));
      }
      if (automaton->subscribe(requestSink)) {
        // any calls from onSubscribe are queued until we start
        // TODO(lehecka): move the onSubscribe call to subscribe method
        requestSink->onSubscribe(automaton);
      }
      // processInitialFrame executes directly, it may cause to call request(n)
      // which may call back and it will be queued after the calls from
      // the onSubscribe method
      automaton->processInitialFrame(std::move(frame));
      automaton->start();
      break;
    }
    case FrameType::REQUEST_STREAM: {
      Frame_REQUEST_STREAM frame;
      if (!connection.deserializeFrameOrError(
              frame, std::move(serializedFrame))) {
        return;
      }
      std::shared_ptr<StreamResponder> automaton;
      ReactiveSocketSubscriberFactory subscriberFactory(
          [&](folly::Executor* executor) {
            StreamResponder::Parameters params = {
                {connection.shared_from_this(), streamId, handler},
                executor ? *executor : defaultExecutor()};
            automaton = std::make_shared<StreamResponder>(params);
            connection.addStream(streamId, automaton);
            return automaton;
          });
      handler->onRequestStream(
          std::move(frame.payload_), streamId, subscriberFactory);
      if (!automaton) {
        auto subscriber = subscriberFactory.createSubscriber();
        subscriber->onSubscribe(std::make_shared<NullSubscription>());
        subscriber->onError(std::runtime_error("unhandled STREAM"));
      }
      automaton->processInitialFrame(std::move(frame));
      automaton->start();
      break;
    }
    case FrameType::REQUEST_SUB: {
      Frame_REQUEST_SUB frame;
      if (!connection.deserializeFrameOrError(
              frame, std::move(serializedFrame))) {
        return;
      }
      std::shared_ptr<SubscriptionResponder> automaton;
      ReactiveSocketSubscriberFactory subscriberFactory(
          [&](folly::Executor* executor) {
            SubscriptionResponder::Parameters params = {
                {connection.shared_from_this(), streamId, handler},
                executor ? *executor : defaultExecutor()};
            automaton = std::make_shared<SubscriptionResponder>(params);
            connection.addStream(streamId, automaton);
            return automaton;
          });
      handler->onRequestSubscription(
          std::move(frame.payload_), streamId, subscriberFactory);
      if (!automaton) {
        auto subscriber = subscriberFactory.createSubscriber();
        subscriber->onSubscribe(std::make_shared<NullSubscription>());
        subscriber->onError(std::runtime_error("unhandled SUBSCRIPTION"));
      }
      automaton->processInitialFrame(std::move(frame));
      automaton->start();
      break;
    }
    case FrameType::REQUEST_RESPONSE: {
      Frame_REQUEST_RESPONSE frame;
      if (!connection.deserializeFrameOrError(
              frame, std::move(serializedFrame))) {
        return;
      }
      std::shared_ptr<RequestResponseResponder> automaton;
      ReactiveSocketSubscriberFactory subscriberFactory(
          [&](folly::Executor* executor) {
            RequestResponseResponder::Parameters params = {
                {connection.shared_from_this(), streamId, handler},
                executor ? *executor : defaultExecutor()};
            automaton = std::make_shared<RequestResponseResponder>(params);
            connection.addStream(streamId, automaton);
            return automaton;
          });
      handler->onRequestResponse(
          std::move(frame.payload_), streamId, subscriberFactory);
      // we need to create a responder to at least close the stream
      if (!automaton) {
        auto subscriber = subscriberFactory.createSubscriber();
        subscriber->onSubscribe(std::make_shared<NullSubscription>());
        subscriber->onError(std::runtime_error("unhandled REQUEST/RESPONSE"));
      }
      automaton->processInitialFrame(std::move(frame));
      automaton->start();
      break;
    }
    case FrameType::REQUEST_FNF: {
      Frame_REQUEST_FNF frame;
      if (!connection.deserializeFrameOrError(
              frame, std::move(serializedFrame))) {
        return;
      }
      // no stream tracking is necessary
      handler->handleFireAndForgetRequest(std::move(frame.payload_), streamId);
      break;
    }
    case FrameType::METADATA_PUSH: {
      Frame_METADATA_PUSH frame;
      if (!connection.deserializeFrameOrError(
              frame, std::move(serializedFrame))) {
        return;
      }
      handler->handleMetadataPush(std::move(frame.metadata_));
      break;
    }
    // Other frames cannot start a stream.

    case FrameType::LEASE:
    case FrameType::KEEPALIVE:
    case FrameType::RESERVED:
    default:
      connection.closeWithError(Frame_ERROR::unexpectedFrame());
  }
}

std::shared_ptr<StreamState> ReactiveSocket::resumeListener(
    const ResumeIdentificationToken& token) {
  CHECK(false) << "not implemented";
  // TODO(lehecka)
  return nullptr;
  //  return handler_->handleResume(token);
}

void ReactiveSocket::clientConnect(
    std::shared_ptr<FrameTransport> frameTransport,
    ConnectionSetupPayload setupPayload) {
  CHECK(frameTransport);
  checkNotClosed();
  connection_->setResumable(setupPayload.resumable);

  // TODO set correct version
  Frame_SETUP frame(
      FrameFlags_EMPTY,
      0,
      connection_->getKeepaliveTime(),
      std::numeric_limits<uint32_t>::max(),
      // TODO: resumability,
      setupPayload.token,
      std::move(setupPayload.metadataMimeType),
      std::move(setupPayload.dataMimeType),
      std::move(setupPayload.payload));

  // TODO: when the server returns back that it doesn't support resumability, we
  // should retry without resumability

  // making sure we send setup frame first
  frameTransport->outputFrameOrEnqueue(frame.serializeOut());
  // then the rest of the cached frames will be sent
  connection_->connect(std::move(frameTransport), true);
}

void ReactiveSocket::serverConnect(
    std::shared_ptr<FrameTransport> frameTransport,
    bool isResumable) {
  connection_->setResumable(isResumable);
  connection_->connect(std::move(frameTransport), true);
}

void ReactiveSocket::close() {
  if (connection_) {
    connection_->close();
    connection_ = nullptr;
  }
}

void ReactiveSocket::disconnect() {
  checkNotClosed();
  connection_->disconnect();
}

std::shared_ptr<FrameTransport> ReactiveSocket::detachFrameTransport() {
  checkNotClosed();
  return connection_->detachFrameTransport();
}

void ReactiveSocket::onConnected(ReactiveSocketCallback listener) {
  checkNotClosed();
  CHECK(listener);
  onConnectListeners_->push_back(std::move(listener));
}

void ReactiveSocket::onDisconnected(ReactiveSocketCallback listener) {
  checkNotClosed();
  CHECK(listener);
  onDisconnectListeners_->push_back(std::move(listener));
}

void ReactiveSocket::onClosed(ReactiveSocketCallback listener) {
  checkNotClosed();
  CHECK(listener);
  onCloseListeners_->push_back(std::move(listener));
}

void ReactiveSocket::tryClientResume(
    const ResumeIdentificationToken& token,
    std::unique_ptr<DuplexConnection> newConnection,
    std::unique_ptr<ClientResumeStatusCallback> resumeCallback) {
  // TODO: verify/assert that the new frameTransport is on the same event base
  checkNotClosed();

  auto frameTransport =
      FrameTransport::fromDuplexConnection(std::move(newConnection));
  frameTransport->outputFrameOrEnqueue(
      connection_->createResumeFrame(token).serializeOut());

  connection_->reconnect(std::move(frameTransport), std::move(resumeCallback));
}

bool ReactiveSocket::tryResumeServer(
    std::shared_ptr<FrameTransport> frameTransport,
    ResumePosition position) {
  // TODO: verify/assert that the new frameTransport is on the same event base
  checkNotClosed();

  // TODO: verify, we should not be receiving any frames, not a single one
  connection_->connect(std::move(frameTransport), /*sendPendingFrames=*/false);
  return connection_->resumeFromPositionOrClose(position, true);
}

<<<<<<< HEAD
const DuplexConnection& ReactiveSocket::duplexConnection() {
  CHECK(connection_);
  return connection_->duplexConnection();
}
}
=======
std::function<void()> ReactiveSocket::executeListenersFunc(
    std::shared_ptr<std::list<ReactiveSocketCallback>> listeners) {
  auto* thisPtr = this;
  return [thisPtr, listeners]() mutable {
    // we will make a copy of listeners so that destructor won't delete them
    // when iterating them
    auto listenersCopy = *listeners;
    for (auto& listener : listenersCopy) {
      if (listeners->empty()) {
        // destructor deleted listeners
        thisPtr = nullptr;
      }
      // TODO: change parameter from reference to pointer to be able send null
      // when this instance is destroyed in the callback
      listener(*thisPtr);
    }
  };
}

void ReactiveSocket::checkNotClosed() const {
  CHECK(connection_) << "ReactiveSocket already closed";
}

} // reactivesocket
>>>>>>> 15bdcd52
<|MERGE_RESOLUTION|>--- conflicted
+++ resolved
@@ -473,6 +473,11 @@
   connection_->reconnect(std::move(frameTransport), std::move(resumeCallback));
 }
 
+const DuplexConnection& ReactiveSocket::duplexConnection() {
+  CHECK(connection_);
+  return connection_->duplexConnection();
+}
+
 bool ReactiveSocket::tryResumeServer(
     std::shared_ptr<FrameTransport> frameTransport,
     ResumePosition position) {
@@ -484,13 +489,6 @@
   return connection_->resumeFromPositionOrClose(position, true);
 }
 
-<<<<<<< HEAD
-const DuplexConnection& ReactiveSocket::duplexConnection() {
-  CHECK(connection_);
-  return connection_->duplexConnection();
-}
-}
-=======
 std::function<void()> ReactiveSocket::executeListenersFunc(
     std::shared_ptr<std::list<ReactiveSocketCallback>> listeners) {
   auto* thisPtr = this;
@@ -514,5 +512,4 @@
   CHECK(connection_) << "ReactiveSocket already closed";
 }
 
-} // reactivesocket
->>>>>>> 15bdcd52
+} // reactivesocket