--- conflicted
+++ resolved
@@ -129,13 +129,10 @@
   Frame_REQUEST_FNF frame(
       streamId, FrameFlags_EMPTY, std::move(std::move(request)));
   connection_->onNextFrame(std::move(frame));
-<<<<<<< HEAD
-=======
 }
 
 void ReactiveSocket::metadataPush(std::unique_ptr<folly::IOBuf> metadata) {
   connection_->onNextFrame(Frame_METADATA_PUSH(std::move(metadata)));
->>>>>>> 8a9900eb
 }
 
 bool ReactiveSocket::createResponder(
@@ -168,11 +165,7 @@
       auto automaton = new StreamResponder(params);
       connection_->addStream(streamId, *automaton);
       handler_->handleRequestStream(std::move(frame.payload_), *automaton);
-<<<<<<< HEAD
       automaton->onNextFrame(std::move(frame));
-=======
-      automaton->onNextFrame(frame);
->>>>>>> 8a9900eb
       automaton->start();
       break;
     }
@@ -186,11 +179,7 @@
       connection_->addStream(streamId, *automaton);
       handler_->handleRequestSubscription(
           std::move(frame.payload_), *automaton);
-<<<<<<< HEAD
       automaton->onNextFrame(std::move(frame));
-=======
-      automaton->onNextFrame(frame);
->>>>>>> 8a9900eb
       automaton->start();
       break;
     }
@@ -201,8 +190,6 @@
       }
       // no stream tracking is necessary
       handler_->handleFireAndForgetRequest(std::move(frame.payload_));
-<<<<<<< HEAD
-=======
       break;
     }
     case FrameType::METADATA_PUSH: {
@@ -211,7 +198,6 @@
         return false;
       }
       handler_->handleMetadataPush(std::move(frame.metadata_));
->>>>>>> 8a9900eb
       break;
     }
     // Other frames cannot start a stream.
