// Copyright 2004-present Facebook. All Rights Reserved.

#pragma once

#include <iosfwd>
#include <limits>

/// Needed for inline d'tors of frames.
#include <folly/io/IOBuf.h>
#include <folly/io/IOBufQueue.h>

#include "src/Payload.h"

namespace folly {
template <typename V>
class Optional;
namespace io {
class Cursor;
class QueueAppender;
}
}

namespace reactivesocket {

/// A unique identifier of a stream.
// TODO(stupaq): strong typedef and forward declarations all around
using StreamId = uint32_t;

enum class FrameType : uint16_t {
  // TODO(stupaq): commented frame types indicate unimplemented frames
  RESERVED = 0x0000,
  SETUP = 0x0001,
  LEASE = 0x0002,
  KEEPALIVE = 0x0003,
  // REQUEST_RESPONSE = 0x0004,
  REQUEST_FNF = 0x0005,
  REQUEST_STREAM = 0x0006,
  REQUEST_SUB = 0x0007,
  REQUEST_CHANNEL = 0x0008,
  REQUEST_N = 0x0009,
  CANCEL = 0x000A,
  RESPONSE = 0x000B,
  ERROR = 0x000C,
  METADATA_PUSH = 0x000D,
  // EXT = 0xFFFF,
};
std::ostream& operator<<(std::ostream&, FrameType);

enum class ErrorCode : uint32_t {
  RESERVED = 0x00000000,
  INVALID_SETUP = 0x00000001,
  UNSUPPORTED_SETUP = 0x00000002,
  REJECTED_SETUP = 0x00000003,
  CONNECTION_ERROR = 0x00000101,
  APPLICATION_ERROR = 0x00000201,
  REJECTED = 0x00000202,
  CANCELED = 0x00000203,
  INVALID = 0x00000204,
  // EXT = 0xFFFFFFFF,
};
std::ostream& operator<<(std::ostream&, FrameType);

// TODO(stupaq): strong typedef
using FrameFlags = uint16_t;
const FrameFlags FrameFlags_EMPTY = 0x0000;
// const FrameFlags FrameFlags_IGNORE = 0x8000;
// const FrameFlags FrameFlags_METADATA = 0x4000;
// const FrameFlags FrameFlags_FOLLOWS = 0x2000;
const FrameFlags FrameFlags_KEEPALIVE_RESPOND = 0x2000;
const FrameFlags FrameFlags_LEASE = 0x2000;
const FrameFlags FrameFlags_COMPLETE = 0x1000;
// const FrameFlags FrameFlags_STRICT = 0x1000;
const FrameFlags FrameFlags_REQN_PRESENT = 0x0800;

class FrameHeader {
 public:
  static constexpr size_t kSize = 8;

  static FrameType peekType(const folly::IOBuf& p);
  static folly::Optional<StreamId> peekStreamId(const folly::IOBuf& p);

  FrameHeader() {
#ifndef NDEBUG
    type_ = FrameType::RESERVED;
#endif // NDEBUG
  }
  FrameHeader(FrameType type, FrameFlags flags, StreamId streamId)
      : type_(type), flags_(flags), streamId_(streamId) {}

  void serializeInto(folly::io::QueueAppender& appender);
  void deserializeFrom(folly::io::Cursor& cur);

  FrameType type_;
  FrameFlags flags_;
  StreamId streamId_;
};
std::ostream& operator<<(std::ostream&, const FrameHeader&);

class FrameBufferAllocator {
 public:
  static std::unique_ptr<folly::IOBuf> allocate(size_t size);

  virtual ~FrameBufferAllocator() = default;

 private:
  virtual std::unique_ptr<folly::IOBuf> allocateBuffer(size_t size);
};

/// @{
/// Frames do not form hierarchy, as we never perform type erasure on a frame.
/// We use inheritance only to save code duplication.
///
/// Since frames are only meaningful for stream automata on both ends of a
/// stream, intermediate layers that are frame-type-agnostic pass around
/// serialized frame.

class Frame_REQUEST_Base {
 public:
  static constexpr bool Trait_CarriesAllowance = true;

  Frame_REQUEST_Base() = default;
  Frame_REQUEST_Base(
      FrameType frameType,
      StreamId streamId,
      FrameFlags flags,
      uint32_t requestN,
      Payload payload)
      : header_(frameType, flags | payload.getFlags(), streamId),
        requestN_(requestN),
        payload_(std::move(payload)) {
    payload_.checkFlags(header_.flags_); // to verify the client didn't set
                                         // METADATA and provided none
  }

  /// For compatibility with other data-carrying frames.
  Frame_REQUEST_Base(
      FrameType frameType,
      StreamId streamId,
      FrameFlags flags,
      Payload payload)
      : Frame_REQUEST_Base(frameType, streamId, flags, 0, std::move(payload)) {}

  std::unique_ptr<folly::IOBuf> serializeOut();
  bool deserializeFrom(std::unique_ptr<folly::IOBuf> in);

  FrameHeader header_;
  uint32_t requestN_;
  Payload payload_;
};
std::ostream& operator<<(std::ostream&, const Frame_REQUEST_Base&);

class Frame_REQUEST_STREAM : public Frame_REQUEST_Base {
 public:
  Frame_REQUEST_STREAM() = default;
  Frame_REQUEST_STREAM(
      StreamId streamId,
      FrameFlags flags,
      uint32_t requestN,
      Payload payload)
      : Frame_REQUEST_Base(
            FrameType::REQUEST_STREAM,
            streamId,
            flags,
            requestN,
            std::move(payload)) {}

  /// For compatibility with other data-carrying frames.
  Frame_REQUEST_STREAM(StreamId streamId, FrameFlags flags, Payload payload)
      : Frame_REQUEST_STREAM(streamId, flags, 0, std::move(payload)) {}
};

class Frame_REQUEST_SUB : public Frame_REQUEST_Base {
 public:
  Frame_REQUEST_SUB() = default;
  Frame_REQUEST_SUB(
      StreamId streamId,
      FrameFlags flags,
      uint32_t requestN,
      Payload payload)
      : Frame_REQUEST_Base(
            FrameType::REQUEST_SUB,
            streamId,
            flags,
            requestN,
            std::move(payload)) {}

  /// For compatibility with other data-carrying frames.
  Frame_REQUEST_SUB(StreamId streamId, FrameFlags flags, Payload payload)
      : Frame_REQUEST_SUB(streamId, flags, 0, std::move(payload)) {}
};

class Frame_REQUEST_CHANNEL : public Frame_REQUEST_Base {
 public:
  Frame_REQUEST_CHANNEL() = default;
  Frame_REQUEST_CHANNEL(
      StreamId streamId,
      FrameFlags flags,
      uint32_t requestN,
      Payload payload)
      : Frame_REQUEST_Base(
            FrameType::REQUEST_CHANNEL,
            streamId,
            flags,
            requestN,
            std::move(payload)) {}

  /// For compatibility with other data-carrying frames.
  Frame_REQUEST_CHANNEL(StreamId streamId, FrameFlags flags, Payload payload)
      : Frame_REQUEST_CHANNEL(streamId, flags, 0, std::move(payload)) {}
};

class Frame_REQUEST_FNF {
 public:
  static constexpr bool Trait_CarriesAllowance = false;

  Frame_REQUEST_FNF() = default;
  Frame_REQUEST_FNF(StreamId streamId, FrameFlags flags, Payload payload)
      : header_(FrameType::REQUEST_FNF, flags | payload.getFlags(), streamId),
        payload_(std::move(payload)) {
    payload_.checkFlags(header_.flags_); // to verify the client didn't set
                                         // METADATA and provided none
  }

  std::unique_ptr<folly::IOBuf> serializeOut();
  bool deserializeFrom(std::unique_ptr<folly::IOBuf> in);

  FrameHeader header_;
  Payload payload_;
};
std::ostream& operator<<(std::ostream&, const Frame_REQUEST_FNF&);

class Frame_REQUEST_N {
 public:
  static constexpr bool Trait_CarriesAllowance = true;
  static constexpr size_t kMaxRequestN = std::numeric_limits<uint32_t>::max();

  Frame_REQUEST_N() = default;
  Frame_REQUEST_N(StreamId streamId, uint32_t requestN)
      : header_(FrameType::REQUEST_N, FrameFlags_EMPTY, streamId),
        requestN_(requestN) {}

  std::unique_ptr<folly::IOBuf> serializeOut();
  bool deserializeFrom(std::unique_ptr<folly::IOBuf> in);

  FrameHeader header_;
  uint32_t requestN_;
};
std::ostream& operator<<(std::ostream&, const Frame_REQUEST_N&);

<<<<<<< HEAD
=======
class Frame_REQUEST_FNF {
 public:
  static constexpr bool Trait_CarriesAllowance = false;

  Frame_REQUEST_FNF() {}
  Frame_REQUEST_FNF(
      StreamId streamId,
      FrameFlags flags,
      FrameMetadata metadata,
      Payload data)
      : header_(FrameType::REQUEST_FNF, flags, streamId),
        metadata_(std::move(metadata)),
        data_(std::move(data)) {}

  Payload serializeOut();
  bool deserializeFrom(Payload in);

  FrameHeader header_;
  FrameMetadata metadata_;
  Payload data_;
};
std::ostream& operator<<(std::ostream&, const Frame_REQUEST_FNF&);

class Frame_METADATA_PUSH {
 public:
  static constexpr bool Trait_CarriesAllowance = false;

  Frame_METADATA_PUSH() {}
  explicit Frame_METADATA_PUSH(FrameMetadata metadata)
      : header_(FrameType::METADATA_PUSH, FrameFlags_METADATA, 0),
        metadata_(std::move(metadata)) {}

  Payload serializeOut();
  bool deserializeFrom(Payload in);

  FrameHeader header_;
  FrameMetadata metadata_;
};
std::ostream& operator<<(std::ostream&, const Frame_METADATA_PUSH&);

>>>>>>> 8aa097b4
class Frame_CANCEL {
 public:
  static constexpr bool Trait_CarriesAllowance = false;

  Frame_CANCEL() = default;
  Frame_CANCEL(
      StreamId streamId,
      std::unique_ptr<folly::IOBuf> metadata = std::unique_ptr<folly::IOBuf>())
      : header_(
            FrameType::CANCEL,
            metadata ? FrameFlags_METADATA : 0,
            streamId),
        metadata_(std::move(metadata)) {}

  std::unique_ptr<folly::IOBuf> serializeOut();
  bool deserializeFrom(std::unique_ptr<folly::IOBuf> in);

  FrameHeader header_;
  std::unique_ptr<folly::IOBuf> metadata_;
};
std::ostream& operator<<(std::ostream&, const Frame_CANCEL&);

class Frame_RESPONSE {
 public:
  static constexpr bool Trait_CarriesAllowance = false;

  Frame_RESPONSE() = default;
  Frame_RESPONSE(StreamId streamId, FrameFlags flags, Payload payload)
      : header_(FrameType::RESPONSE, flags | payload.getFlags(), streamId),
        payload_(std::move(payload)) {
    payload_.checkFlags(header_.flags_); // to verify the client didn't set
                                         // METADATA and provided none
  }

  std::unique_ptr<folly::IOBuf> serializeOut();
  bool deserializeFrom(std::unique_ptr<folly::IOBuf> in);

  static Frame_RESPONSE complete(StreamId streamId);

  FrameHeader header_;
  Payload payload_;
};
std::ostream& operator<<(std::ostream&, const Frame_RESPONSE&);

class Frame_ERROR {
 public:
  static constexpr bool Trait_CarriesAllowance = false;

  Frame_ERROR() = default;
  Frame_ERROR(StreamId streamId, ErrorCode errorCode, Payload payload)
      : header_(FrameType::ERROR, payload.getFlags(), streamId),
        errorCode_(errorCode),
        payload_(std::move(payload)) {}

  std::unique_ptr<folly::IOBuf> serializeOut();
  bool deserializeFrom(std::unique_ptr<folly::IOBuf> in);

  static Frame_ERROR unexpectedFrame();
  static Frame_ERROR badSetupFrame(const std::string& message);
  static Frame_ERROR invalid(const std::string& message);
  static Frame_ERROR applicationError(
      StreamId streamId,
      const std::string& message);

  FrameHeader header_;
  ErrorCode errorCode_;
  Payload payload_;
};
std::ostream& operator<<(std::ostream&, const Frame_ERROR&);

class Frame_KEEPALIVE {
 public:
  static constexpr bool Trait_CarriesAllowance = false;

  Frame_KEEPALIVE() = default;
  Frame_KEEPALIVE(FrameFlags flags, std::unique_ptr<folly::IOBuf> data)
      : header_(FrameType::KEEPALIVE, flags, 0), data_(std::move(data)) {
    assert(!(flags & FrameFlags_METADATA));
  }

  std::unique_ptr<folly::IOBuf> serializeOut();
  bool deserializeFrom(std::unique_ptr<folly::IOBuf> in);

  FrameHeader header_;
  std::unique_ptr<folly::IOBuf> data_;
};
std::ostream& operator<<(std::ostream&, const Frame_KEEPALIVE&);

class Frame_SETUP {
 public:
  static constexpr bool Trait_CarriesAllowance = false;

  Frame_SETUP() = default;
  Frame_SETUP(
      FrameFlags flags,
      uint32_t version,
      uint32_t keepaliveTime,
      uint32_t maxLifetime,
      std::string metadataMimeType,
      std::string dataMimeType,
      Payload payload)
      : header_(FrameType::SETUP, flags | payload.getFlags(), 0),
        version_(version),
        keepaliveTime_(keepaliveTime),
        maxLifetime_(maxLifetime),
        metadataMimeType_(metadataMimeType),
        dataMimeType_(dataMimeType),
        payload_(std::move(payload)) {
    payload_.checkFlags(header_.flags_); // to verify the client didn't set
                                         // METADATA and provided none
  }

  std::unique_ptr<folly::IOBuf> serializeOut();
  bool deserializeFrom(std::unique_ptr<folly::IOBuf> in);

  FrameHeader header_;
  uint32_t version_;
  uint32_t keepaliveTime_;
  uint32_t maxLifetime_;
  std::string metadataMimeType_;
  std::string dataMimeType_;
  Payload payload_;
};
std::ostream& operator<<(std::ostream&, const Frame_SETUP&);
/// @}

class Frame_LEASE {
 public:
  static constexpr bool Trait_CarriesAllowance = false;

  Frame_LEASE() = default;
  Frame_LEASE(
      uint32_t ttl,
      uint32_t numberOfRequests,
      std::unique_ptr<folly::IOBuf> metadata = std::unique_ptr<folly::IOBuf>())
      : header_(FrameType::LEASE, metadata ? FrameFlags_METADATA : 0, 0),
        ttl_(ttl),
        numberOfRequests_(numberOfRequests),
        metadata_(std::move(metadata)) {}

  std::unique_ptr<folly::IOBuf> serializeOut();
  bool deserializeFrom(std::unique_ptr<folly::IOBuf> in);

  FrameHeader header_;
  uint32_t ttl_;
  uint32_t numberOfRequests_;
  std::unique_ptr<folly::IOBuf> metadata_;
};
std::ostream& operator<<(std::ostream&, const Frame_SETUP&);
/// @}
}<|MERGE_RESOLUTION|>--- conflicted
+++ resolved
@@ -247,49 +247,25 @@
 };
 std::ostream& operator<<(std::ostream&, const Frame_REQUEST_N&);
 
-<<<<<<< HEAD
-=======
-class Frame_REQUEST_FNF {
- public:
-  static constexpr bool Trait_CarriesAllowance = false;
-
-  Frame_REQUEST_FNF() {}
-  Frame_REQUEST_FNF(
-      StreamId streamId,
-      FrameFlags flags,
-      FrameMetadata metadata,
-      Payload data)
-      : header_(FrameType::REQUEST_FNF, flags, streamId),
-        metadata_(std::move(metadata)),
-        data_(std::move(data)) {}
-
-  Payload serializeOut();
-  bool deserializeFrom(Payload in);
-
-  FrameHeader header_;
-  FrameMetadata metadata_;
-  Payload data_;
-};
-std::ostream& operator<<(std::ostream&, const Frame_REQUEST_FNF&);
-
 class Frame_METADATA_PUSH {
  public:
   static constexpr bool Trait_CarriesAllowance = false;
 
   Frame_METADATA_PUSH() {}
-  explicit Frame_METADATA_PUSH(FrameMetadata metadata)
+  explicit Frame_METADATA_PUSH(std::unique_ptr<folly::IOBuf> metadata)
       : header_(FrameType::METADATA_PUSH, FrameFlags_METADATA, 0),
-        metadata_(std::move(metadata)) {}
-
-  Payload serializeOut();
-  bool deserializeFrom(Payload in);
-
-  FrameHeader header_;
-  FrameMetadata metadata_;
+        metadata_(std::move(metadata)) {
+          CHECK(metadata_);
+        }
+
+  std::unique_ptr<folly::IOBuf> serializeOut();
+  bool deserializeFrom(std::unique_ptr<folly::IOBuf> in);
+
+  FrameHeader header_;
+  std::unique_ptr<folly::IOBuf> metadata_;
 };
 std::ostream& operator<<(std::ostream&, const Frame_METADATA_PUSH&);
 
->>>>>>> 8aa097b4
 class Frame_CANCEL {
  public:
   static constexpr bool Trait_CarriesAllowance = false;
