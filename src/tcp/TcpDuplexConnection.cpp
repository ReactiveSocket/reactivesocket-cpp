// Copyright 2004-present Facebook. All Rights Reserved.

#include "TcpDuplexConnection.h"
#include <folly/ExceptionWrapper.h>
#include <folly/io/IOBufQueue.h>
#include "src/SubscriberBase.h"
#include "src/SubscriptionBase.h"

namespace reactivesocket {
using namespace ::folly;

class TcpReaderWriter : public ::folly::AsyncTransportWrapper::WriteCallback,
                        public ::folly::AsyncTransportWrapper::ReadCallback {
 public:
  explicit TcpReaderWriter(
      folly::AsyncSocket::UniquePtr&& socket,
<<<<<<< HEAD
      folly::Executor& executor,
      std::shared_ptr<Stats> stats)
      : ExecutorBase(executor),
        stats_(std::move(stats)),
        socket_(std::move(socket)) {}
=======
      Stats& stats = Stats::noop())
      : socket_(std::move(socket)), stats_(stats) {}
>>>>>>> f8a92eb0

  ~TcpReaderWriter() {
    CHECK(isClosed());
    DCHECK(!inputSubscriber_);
  }

  void setInput(
      std::shared_ptr<reactivesocket::Subscriber<std::unique_ptr<folly::IOBuf>>>
          inputSubscriber) {
    if (isClosed()) {
      inputSubscriber->onComplete();
      return;
    }

    CHECK(!inputSubscriber_);
    inputSubscriber_ = std::move(inputSubscriber);

    // safe to call repeatedly
    socket_->setReadCB(this);
  }

<<<<<<< HEAD
  const std::shared_ptr<Stats> stats_;

 private:
  void onSubscribeImpl(
      std::shared_ptr<Subscription> subscription) noexcept override {
    // no flow control at tcp level, since we can't know the size of messages
    subscription->request(std::numeric_limits<size_t>::max());
  }

  void onNextImpl(std::unique_ptr<folly::IOBuf> element) noexcept override {
    send(std::move(element));
  }

  void onCompleteImpl() noexcept override {
    closeFromWriter();
  }

  void onErrorImpl(folly::exception_wrapper ex) noexcept override {
    closeFromWriter();
  }

  void requestImpl(size_t n) noexcept override {
    // ignored for now, currently flow control is only at higher layers
  }

  void cancelImpl() noexcept override {
    closeFromReader();
  }

  void send(std::unique_ptr<folly::IOBuf> element) {
    stats_->bytesWritten(element->computeChainDataLength());
=======
  void setOutputSubscription(std::shared_ptr<Subscription> subscription) {
    if (isClosed()) {
      subscription->cancel();
    } else {
      // no flow control at tcp level, since we can't know the size of messages
      subscription->request(std::numeric_limits<size_t>::max());
      outputSubscription_ = std::move(subscription);
    }
  }

  void send(std::unique_ptr<folly::IOBuf> element) {
    if (isClosed()) {
      return;
    }

    stats_.bytesWritten(element->computeChainDataLength());
>>>>>>> f8a92eb0
    socket_->writeChain(this, std::move(element));
  }

  void closeFromWriter() {
    if (isClosed()) {
      return;
    }

    socket_->close();
  }

  void closeFromReader() {
    closeFromWriter();
  }

 private:
  void writeSuccess() noexcept override {}

  void writeErr(
      size_t bytesWritten,
      const ::folly::AsyncSocketException& ex) noexcept override {
    if (auto subscriber = std::move(inputSubscriber_)) {
      subscriber->onError(ex);
    }
    close();
  }

  void getReadBuffer(void** bufReturn, size_t* lenReturn) noexcept override {
    std::tie(*bufReturn, *lenReturn) = readBuffer_.preallocate(4096, 4096);
  }

  void readDataAvailable(size_t len) noexcept override {
    readBuffer_.postallocate(len);
<<<<<<< HEAD

    stats_->bytesRead(len);
=======
    stats_.bytesRead(len);
>>>>>>> f8a92eb0

    if (inputSubscriber_) {
      readBufferAvailable(readBuffer_.split(len));
    }
  }

  void readEOF() noexcept override {
    if (auto subscriber = std::move(inputSubscriber_)) {
      subscriber->onComplete();
    }
    close();
  }

  void readErr(const folly::AsyncSocketException& ex) noexcept override {
    if (auto subscriber = std::move(inputSubscriber_)) {
      subscriber->onError(ex);
    }
    close();
  }

  bool isBufferMovable() noexcept override {
    return true;
  }

  void readBufferAvailable(
      std::unique_ptr<folly::IOBuf> readBuf) noexcept override {
    inputSubscriber_->onNext(std::move(readBuf));
  }

  bool isClosed() const {
    return !socket_;
  }

  void close() {
    if (auto socket = std::move(socket_)) {
      socket->close();
    }
    if (auto outputSubscription = std::move(outputSubscription_)) {
      outputSubscription->cancel();
    }
  }

  folly::IOBufQueue readBuffer_{folly::IOBufQueue::cacheChainLength()};
  folly::AsyncSocket::UniquePtr socket_;

  std::shared_ptr<reactivesocket::Subscriber<std::unique_ptr<folly::IOBuf>>>
      inputSubscriber_;
  std::shared_ptr<reactivesocket::Subscription> outputSubscription_;
};

class TcpOutputSubscriber
    : public SubscriberBaseT<std::unique_ptr<folly::IOBuf>> {
 public:
  TcpOutputSubscriber(
      std::shared_ptr<TcpReaderWriter> tcpReaderWriter,
      folly::Executor& executor)
      : ExecutorBase(executor), tcpReaderWriter_(std::move(tcpReaderWriter)) {}

  void onSubscribeImpl(
      std::shared_ptr<Subscription> subscription) noexcept override {
    if (tcpReaderWriter_) {
      // no flow control at tcp level, since we can't know the size of messages
      subscription->request(std::numeric_limits<size_t>::max());
      tcpReaderWriter_->setOutputSubscription(std::move(subscription));
    } else {
      LOG(ERROR) << "trying to resubscribe on a closed subscriber";
      subscription->cancel();
    }
  }

  void onNextImpl(std::unique_ptr<folly::IOBuf> element) noexcept override {
    CHECK(tcpReaderWriter_);
    tcpReaderWriter_->send(std::move(element));
  }

  void onCompleteImpl() noexcept override {
    CHECK(tcpReaderWriter_);
    auto tcpReaderWriter = std::move(tcpReaderWriter_);
    tcpReaderWriter->closeFromWriter();
  }

  void onErrorImpl(folly::exception_wrapper ex) noexcept override {
    onCompleteImpl();
  }

 private:
  std::shared_ptr<TcpReaderWriter> tcpReaderWriter_;
};

class TcpInputSubscription : public SubscriptionBase {
 public:
  TcpInputSubscription(
      std::shared_ptr<TcpReaderWriter> tcpReaderWriter,
      folly::Executor& executor)
      : ExecutorBase(executor), tcpReaderWriter_(std::move(tcpReaderWriter)) {
    CHECK(tcpReaderWriter_);
  }

  void requestImpl(size_t n) noexcept override {
    // TcpDuplexConnection doesnt support propper flow control
  }

  void cancelImpl() noexcept override {
    tcpReaderWriter_->closeFromReader();
  }

 private:
  std::shared_ptr<TcpReaderWriter> tcpReaderWriter_;
};

TcpDuplexConnection::TcpDuplexConnection(
    folly::AsyncSocket::UniquePtr&& socket,
    folly::Executor& executor,
<<<<<<< HEAD
    std::shared_ptr<Stats> stats)
    : tcpReaderWriter_(std::make_shared<TcpReaderWriter>(
          std::move(socket),
          executor,
          std::move(stats))) {
  tcpReaderWriter_->stats_->duplexConnectionCreated("tcp", this);
=======
    Stats& stats)
    : tcpReaderWriter_(
          std::make_shared<TcpReaderWriter>(std::move(socket), stats)),
      stats_(stats),
      executor_(executor) {
  stats_.duplexConnectionCreated("tcp", this);
>>>>>>> f8a92eb0
}

TcpDuplexConnection::~TcpDuplexConnection() {
  tcpReaderWriter_->stats_->duplexConnectionClosed("tcp", this);
}

std::shared_ptr<Subscriber<std::unique_ptr<folly::IOBuf>>>
TcpDuplexConnection::getOutput() {
  return std::make_shared<TcpOutputSubscriber>(tcpReaderWriter_, executor_);
}

void TcpDuplexConnection::setInput(
    std::shared_ptr<Subscriber<std::unique_ptr<folly::IOBuf>>>
        inputSubscriber) {
  inputSubscriber->onSubscribe(
      std::make_shared<TcpInputSubscription>(tcpReaderWriter_, executor_));
  tcpReaderWriter_->setInput(std::move(inputSubscriber));
}

} // reactivesocket<|MERGE_RESOLUTION|>--- conflicted
+++ resolved
@@ -14,16 +14,8 @@
  public:
   explicit TcpReaderWriter(
       folly::AsyncSocket::UniquePtr&& socket,
-<<<<<<< HEAD
-      folly::Executor& executor,
-      std::shared_ptr<Stats> stats)
-      : ExecutorBase(executor),
-        stats_(std::move(stats)),
-        socket_(std::move(socket)) {}
-=======
       Stats& stats = Stats::noop())
       : socket_(std::move(socket)), stats_(stats) {}
->>>>>>> f8a92eb0
 
   ~TcpReaderWriter() {
     CHECK(isClosed());
@@ -45,39 +37,6 @@
     socket_->setReadCB(this);
   }
 
-<<<<<<< HEAD
-  const std::shared_ptr<Stats> stats_;
-
- private:
-  void onSubscribeImpl(
-      std::shared_ptr<Subscription> subscription) noexcept override {
-    // no flow control at tcp level, since we can't know the size of messages
-    subscription->request(std::numeric_limits<size_t>::max());
-  }
-
-  void onNextImpl(std::unique_ptr<folly::IOBuf> element) noexcept override {
-    send(std::move(element));
-  }
-
-  void onCompleteImpl() noexcept override {
-    closeFromWriter();
-  }
-
-  void onErrorImpl(folly::exception_wrapper ex) noexcept override {
-    closeFromWriter();
-  }
-
-  void requestImpl(size_t n) noexcept override {
-    // ignored for now, currently flow control is only at higher layers
-  }
-
-  void cancelImpl() noexcept override {
-    closeFromReader();
-  }
-
-  void send(std::unique_ptr<folly::IOBuf> element) {
-    stats_->bytesWritten(element->computeChainDataLength());
-=======
   void setOutputSubscription(std::shared_ptr<Subscription> subscription) {
     if (isClosed()) {
       subscription->cancel();
@@ -94,7 +53,6 @@
     }
 
     stats_.bytesWritten(element->computeChainDataLength());
->>>>>>> f8a92eb0
     socket_->writeChain(this, std::move(element));
   }
 
@@ -128,12 +86,7 @@
 
   void readDataAvailable(size_t len) noexcept override {
     readBuffer_.postallocate(len);
-<<<<<<< HEAD
-
-    stats_->bytesRead(len);
-=======
     stats_.bytesRead(len);
->>>>>>> f8a92eb0
 
     if (inputSubscriber_) {
       readBufferAvailable(readBuffer_.split(len));
@@ -247,21 +200,12 @@
 TcpDuplexConnection::TcpDuplexConnection(
     folly::AsyncSocket::UniquePtr&& socket,
     folly::Executor& executor,
-<<<<<<< HEAD
-    std::shared_ptr<Stats> stats)
-    : tcpReaderWriter_(std::make_shared<TcpReaderWriter>(
-          std::move(socket),
-          executor,
-          std::move(stats))) {
-  tcpReaderWriter_->stats_->duplexConnectionCreated("tcp", this);
-=======
     Stats& stats)
     : tcpReaderWriter_(
           std::make_shared<TcpReaderWriter>(std::move(socket), stats)),
       stats_(stats),
       executor_(executor) {
   stats_.duplexConnectionCreated("tcp", this);
->>>>>>> f8a92eb0
 }
 
 TcpDuplexConnection::~TcpDuplexConnection() {
