// Copyright 2004-present Facebook. All Rights Reserved.

#pragma once

#include <list>
#include <memory>
#include "src/AllowanceSemaphore.h"
#include "src/Common.h"
#include "src/DuplexConnection.h"
#include "src/Executor.h"
#include "src/Frame.h"
#include "src/FrameProcessor.h"
#include "src/FrameSerializer.h"
#include "src/Payload.h"
#include "src/ReactiveStreamsCompat.h"
#include "src/StreamsFactory.h"
#include "src/StreamsHandler.h"

namespace reactivesocket {

class StreamAutomatonBase;
class ClientResumeStatusCallback;
class ConnectionAutomaton;
class DuplexConnection;
class Frame_ERROR;
class FrameTransport;
class KeepaliveTimer;
class RequestHandler;
class Stats;
class StreamState;

class FrameSink {
 public:
  virtual ~FrameSink() = default;

  /// Terminates underlying connection sending the error frame
  /// on the connection.
  ///
  /// This may synchronously deliver terminal signals to all
  /// StreamAutomatonBase attached to this ConnectionAutomaton.
  virtual void disconnectOrCloseWithError(Frame_ERROR&& error) = 0;

  virtual void sendKeepalive(
      std::unique_ptr<folly::IOBuf> data = folly::IOBuf::create(0)) = 0;
};

/// Handles connection-level frames and (de)multiplexes streams.
///
/// Instances of this class should be accessed and managed via shared_ptr,
/// instead of the pattern reflected in MemoryMixin and IntrusiveDeleter.
/// The reason why such a simple memory management story is possible lies in the
/// fact that there is no request(n)-based flow control between stream
/// automata and ConnectionAutomaton.
class ConnectionAutomaton final
    : public FrameSink,
      public FrameProcessor,
      public ExecutorBase,
      public StreamsWriter,
      public std::enable_shared_from_this<ConnectionAutomaton> {
 public:
  ConnectionAutomaton(
      folly::Executor& executor,
      ReactiveSocket* reactiveSocket,
      std::shared_ptr<RequestHandler> requestHandler,
      std::shared_ptr<Stats> stats,
      std::unique_ptr<KeepaliveTimer> keepaliveTimer_,
      ReactiveSocketMode mode);

  void closeWithError(Frame_ERROR&& error);
  void disconnectOrCloseWithError(Frame_ERROR&& error) override;

  /// Kicks off connection procedure.
  ///
  /// May result, depending on the implementation of the DuplexConnection, in
  /// processing of one or more frames.
  void connect(std::shared_ptr<FrameTransport>, bool sendingPendingFrames);

  /// Disconnects DuplexConnection from the automaton.
  /// Existing streams will stay intact.
  void disconnect(folly::exception_wrapper ex);

  /// Terminates underlying connection.
  ///
  /// This may synchronously deliver terminal signals to all
  /// StreamAutomatonBase attached to this ConnectionAutomaton.
  void close(folly::exception_wrapper, StreamCompletionSignal);

  std::shared_ptr<FrameTransport> detachFrameTransport();

  /// Terminate underlying connection and connect new connection
  void reconnect(
      std::shared_ptr<FrameTransport>,
      std::unique_ptr<ClientResumeStatusCallback>);

  ~ConnectionAutomaton();

  /// A contract exposed to StreamAutomatonBase, modelled after Subscriber
  /// and Subscription contracts, while omitting flow control related signals.

  /// Adds a stream automaton to the connection.
  ///
  /// This signal corresponds to Subscriber::onSubscribe.
  ///
  /// No frames will be issued as a result of this call. Stream automaton
  /// must take care of writing appropriate frames to the connection, using
  /// ::writeFrame after calling this method.
  void addStream(
      StreamId streamId,
      std::shared_ptr<StreamAutomatonBase> automaton);

  /// Indicates that the stream should be removed from the connection.
  ///
  /// No frames will be issued as a result of this call. Stream automaton
  /// must take care of writing appropriate frames to the connection, using
  /// ::writeFrame, prior to calling this method.
  ///
  /// This signal corresponds to Subscriber::{onComplete,onError} and
  /// Subscription::cancel.
  /// Per ReactiveStreams specification:
  /// 1. no other signal can be delivered during or after this one,
  /// 2. "unsubscribe handshake" guarantees that the signal will be delivered
  ///   at least once, even if the automaton initiated stream closure,
  /// 3. per "unsubscribe handshake", the automaton must deliver corresponding
  ///   terminal signal to the connection.
  ///
  /// Additionally, in order to simplify implementation of stream automaton:
  /// 4. the signal bound with a particular StreamId is idempotent and may be
  ///   delivered multiple times as long as the caller holds shared_ptr to
  ///   ConnectionAutomaton.
  void endStream(StreamId streamId, StreamCompletionSignal signal);

  void sendKeepalive(std::unique_ptr<folly::IOBuf> data) override;

  void setResumable(bool resumable);
  Frame_RESUME createResumeFrame(const ResumeIdentificationToken& token) const;

  bool isPositionAvailable(ResumePosition position);

  void outputFrameOrEnqueue(std::unique_ptr<folly::IOBuf> frame);

  template <typename TFrame>
  bool deserializeFrameOrError(
      TFrame& frame,
      std::unique_ptr<folly::IOBuf> payload) {
    if (frameSerializer().deserializeFrom(frame, std::move(payload))) {
      return true;
    } else {
      closeWithError(Frame_ERROR::invalidFrame());
      return false;
    }
  }

  template <typename TFrame>
  bool deserializeFrameOrError(
      bool resumable,
      TFrame& frame,
      std::unique_ptr<folly::IOBuf> payload) {
    if (frameSerializer().deserializeFrom(
            frame, std::move(payload), resumable)) {
      return true;
    } else {
      closeWithError(Frame_ERROR::invalidFrame());
      return false;
    }
  }

  bool resumeFromPositionOrClose(
      ResumePosition serverPosition,
      ResumePosition clientPosition);

  void addConnectedListener(std::function<void()> listener);
  void addDisconnectedListener(ErrorCallback listener);
  void addClosedListener(ErrorCallback listener);

  uint32_t getKeepaliveTime() const;
  bool isDisconnectedOrClosed() const;
  bool isClosed() const;

  DuplexConnection* duplexConnection() const;
  StreamsFactory& streamsFactory() {
    return streamsFactory_;
  }

  FrameSerializer& frameSerializer() const override;
  void setFrameSerializer(std::unique_ptr<FrameSerializer>);

  Stats& stats() {
    return *stats_;
  }

 private:
  /// Performs the same actions as ::endStream without propagating closure
  /// signal to the underlying connection.
  ///
  /// The call is idempotent and returns false iff a stream has not been found.
  bool endStreamInternal(StreamId streamId, StreamCompletionSignal signal);

  /// @{
  /// FrameProcessor methods are implemented with ExecutorBase and automatic
  /// marshaling
  /// onto the right executor to allow DuplexConnection living on a different
  /// executor
  /// and calling into ConnectionAutomaton.
  void processFrame(std::unique_ptr<folly::IOBuf>) override;
  void onTerminal(folly::exception_wrapper) override;

  void processFrameImpl(std::unique_ptr<folly::IOBuf>);
  void onTerminalImpl(folly::exception_wrapper);
  /// @}

  void onConnectionFrame(std::unique_ptr<folly::IOBuf>);
  void handleUnknownStream(
      StreamId streamId,
      std::unique_ptr<folly::IOBuf> frame);

  void closeStreams(StreamCompletionSignal);
  void closeFrameTransport(
      folly::exception_wrapper,
      StreamCompletionSignal signal);

  void sendKeepalive(FrameFlags flags, std::unique_ptr<folly::IOBuf> data);

  void resumeFromPosition(ResumePosition position);
  void outputFrame(std::unique_ptr<folly::IOBuf>);

  void debugCheckCorrectExecutor() const;

  void pauseStreams();
  void resumeStreams();

<<<<<<< HEAD
  ReactiveSocket* reactiveSocket_;
=======
  void writeNewStream(
      StreamId streamId,
      StreamType streamType,
      uint32_t initialRequestN,
      Payload payload,
      bool TEMP_completed) override;
  void writeRequestN(StreamId streamId, uint32_t n) override;
  void writePayload(StreamId streamId, Payload payload, bool complete) override;
  void writeCloseStream(
      StreamId streamId,
      StreamCompletionSignal signal,
      Payload payload) override;
  void onStreamClosed(StreamId streamId, StreamCompletionSignal signal)
      override;

  ConnectionLevelFrameHandler connectionLevelFrameHandler_;
>>>>>>> 0d73d858

  const std::shared_ptr<Stats> stats_;
  ReactiveSocketMode mode_;
  bool isResumable_{false};
  bool remoteResumeable_{false};
  bool isClosed_{false};

  std::shared_ptr<StreamState> streamState_;
  std::shared_ptr<RequestHandler> requestHandler_;
  std::shared_ptr<FrameTransport> frameTransport_;
  std::unique_ptr<FrameSerializer> frameSerializer_;

  std::list<std::function<void()>> onConnectListeners_;
  std::list<ErrorCallback> onDisconnectListeners_;
  std::list<ErrorCallback> onCloseListeners_;

  const std::unique_ptr<KeepaliveTimer> keepaliveTimer_;

  std::unique_ptr<ClientResumeStatusCallback> resumeCallback_;

  StreamsFactory streamsFactory_;
};
}<|MERGE_RESOLUTION|>--- conflicted
+++ resolved
@@ -228,9 +228,6 @@
   void pauseStreams();
   void resumeStreams();
 
-<<<<<<< HEAD
-  ReactiveSocket* reactiveSocket_;
-=======
   void writeNewStream(
       StreamId streamId,
       StreamType streamType,
@@ -246,8 +243,7 @@
   void onStreamClosed(StreamId streamId, StreamCompletionSignal signal)
       override;
 
-  ConnectionLevelFrameHandler connectionLevelFrameHandler_;
->>>>>>> 0d73d858
+  ReactiveSocket* reactiveSocket_;
 
   const std::shared_ptr<Stats> stats_;
   ReactiveSocketMode mode_;
