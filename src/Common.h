// Copyright 2004-present Facebook. All Rights Reserved.

#pragma once

<<<<<<< HEAD
#include <array>
#include <functional>
=======
#include <cstdint>
>>>>>>> 7d2244b9
#include <stdexcept>
#include <string>

//
// this file includes all PUBLIC common types.
//

namespace reactivesocket {

<<<<<<< HEAD
class ReactiveSocket;

using ReactiveSocketCallback = std::function<void(ReactiveSocket&)>;
=======
using StreamId = uint32_t;
>>>>>>> 7d2244b9

/// Indicates the reason why the stream automaton received a terminal signal
/// from the connection.
enum class StreamCompletionSignal {
  GRACEFUL,
  ERROR,
  INVALID_SETUP,
  UNSUPPORTED_SETUP,
  REJECTED_SETUP,
  CONNECTION_ERROR,
  CONNECTION_END,
};

std::ostream& operator<<(std::ostream&, StreamCompletionSignal);

class StreamInterruptedException : public std::runtime_error {
 public:
  explicit StreamInterruptedException(int _terminatingSignal);
  int terminatingSignal;
};

class ResumeIdentificationToken {
 public:
  using Data = std::array<uint8_t, 16>;

  static ResumeIdentificationToken empty();
  static ResumeIdentificationToken generateNew();
  static ResumeIdentificationToken fromString(const std::string& str);

  std::string toString() const;

  const Data& data() const {
    return bits_;
  }

  void set(Data newBits) {
    bits_ = std::move(newBits);
  }

  bool operator==(const ResumeIdentificationToken& right) const {
    return data() == right.data();
  }

  bool operator!=(const ResumeIdentificationToken& right) const {
    return data() != right.data();
  }

  ResumeIdentificationToken& operator=(const ResumeIdentificationToken&) =
      delete;
  ResumeIdentificationToken& operator=(ResumeIdentificationToken&&) = delete;

  ResumeIdentificationToken(const ResumeIdentificationToken&) = default;
  ResumeIdentificationToken(ResumeIdentificationToken&&) = default;

 private:
  ResumeIdentificationToken(Data bits) : bits_(std::move(bits)) {}

  Data bits_;
};

} // reactive socket<|MERGE_RESOLUTION|>--- conflicted
+++ resolved
@@ -2,12 +2,9 @@
 
 #pragma once
 
-<<<<<<< HEAD
 #include <array>
+#include <cstdint>
 #include <functional>
-=======
-#include <cstdint>
->>>>>>> 7d2244b9
 #include <stdexcept>
 #include <string>
 
@@ -17,13 +14,10 @@
 
 namespace reactivesocket {
 
-<<<<<<< HEAD
 class ReactiveSocket;
 
 using ReactiveSocketCallback = std::function<void(ReactiveSocket&)>;
-=======
 using StreamId = uint32_t;
->>>>>>> 7d2244b9
 
 /// Indicates the reason why the stream automaton received a terminal signal
 /// from the connection.
