// Copyright 2004-present Facebook. All Rights Reserved.

#pragma once

<<<<<<< HEAD
=======
#include <memory>
>>>>>>> 8a9900eb
#include "src/ReactiveStreamsCompat.h"

namespace folly {
class IOBuf;
}

namespace reactivesocket {

/// Represents a connection of the underlying protocol, on top of which
/// the ReactiveSocket is layered. The underlying protocol MUST provide an
/// ordered, guaranteed, bidirectional transport of frames. Moreover, the frame
/// boundaries MUST be preserved.
///
/// The frames exchanged through this interface are serialized, and lack the
/// optional frame length field. Presence of the field is determined by the
/// underlying protocol. If the protocol natively supports framing (e.g. Aeron),
/// the fill MUST be omitted, otherwise (e.g. TCP) is must be present.
/// ReactiveSocket implementation MUST NOT ever be provided with a frame that
/// contains the length field nor it ever requests to sends such a frame.
///
/// It can be assumed that both input and output will be closed by sending
/// appropriate terminal signals (according to ReactiveStreams specification)
/// before the connection is destroyed.
class DuplexConnection {
 public:
  virtual ~DuplexConnection() = default;

  /// Sets a Subscriber that will consume received frames (a reader).
  ///
  /// This method is invoked by ReactiveSocket implementation once in an entire
  /// lifetime of the connection. The connection MUST NOT assume an ownership of
  /// provided Subscriber.
  virtual void setInput(
      Subscriber<std::unique_ptr<folly::IOBuf>>& framesSink) = 0;

  /// Obtains a Subscriber that should be fed with frames to send (a writer).
  ///
  /// This method is invoked by ReactiveSocket
  /// implementation once in an entire lifetime of the connection. The
  /// connection MUST manage the lifetime of provided Subscriber.
  virtual Subscriber<std::unique_ptr<folly::IOBuf>>& getOutput() = 0;
};
}<|MERGE_RESOLUTION|>--- conflicted
+++ resolved
@@ -2,10 +2,7 @@
 
 #pragma once
 
-<<<<<<< HEAD
-=======
 #include <memory>
->>>>>>> 8a9900eb
 #include "src/ReactiveStreamsCompat.h"
 
 namespace folly {
