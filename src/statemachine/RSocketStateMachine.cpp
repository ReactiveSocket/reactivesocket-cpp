--- conflicted
+++ resolved
@@ -67,7 +67,7 @@
 }
 
 bool RSocketStateMachine::connectServer(
-    std::shared_ptr<FrameTransport> frameTransport,
+    yarpl::Reference<FrameTransport> frameTransport,
     const SetupParameters& setupParams) {
   return connect(std::move(frameTransport), true, setupParams.protocolVersion);
 }
@@ -853,12 +853,6 @@
   frameSerializer_ = std::move(frameSerializer);
 }
 
-<<<<<<< HEAD
-void RSocketStateMachine::setUpFrame(
-    yarpl::Reference<FrameTransport> frameTransport,
-    SetupParameters setupPayload) {
-  auto protocolVersion = getSerializerProtocolVersion();
-=======
 void RSocketStateMachine::connectClientSendSetup(
     std::unique_ptr<DuplexConnection> connection,
     SetupParameters setupParams) {
@@ -871,10 +865,9 @@
   setResumable(setupParams.resumable);
 
   auto frameTransport =
-      std::make_shared<FrameTransport>(std::move(connection));
+      yarpl::make_ref<FrameTransport>(std::move(connection));
 
   auto protocolVersion = frameSerializer_->protocolVersion();
->>>>>>> 09016270
 
   Frame_SETUP frame(
       setupParams.resumable ? FrameFlags::RESUME_ENABLE : FrameFlags::EMPTY,
