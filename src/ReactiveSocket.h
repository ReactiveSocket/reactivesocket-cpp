// Copyright 2004-present Facebook. All Rights Reserved.

#pragma once

#include <atomic>
#include <chrono>
#include <functional>
#include <memory>

#include "src/ConnectionSetupPayload.h"
#include "src/Payload.h"
#include "src/ReactiveStreamsCompat.h"
#include "src/Stats.h"

namespace folly {
class Executor;
}

namespace reactivesocket {

class ConnectionAutomaton;
class DuplexConnection;
class RequestHandlerBase;
class ReactiveSocket;
enum class FrameType : uint16_t;
using StreamId = uint32_t;

class KeepaliveTimer {
 public:
  virtual ~KeepaliveTimer() = default;

  virtual std::chrono::milliseconds keepaliveTime() = 0;
  virtual void stop() = 0;
  virtual void start(ConnectionAutomaton* automaton) = 0;
};

using CloseListener = std::function<void(ReactiveSocket&)>;

using ResumeSocketListener = std::function<bool(
    ReactiveSocket& newSocket,
    const ResumeIdentificationToken& token,
    ResumePosition position)>;

// TODO(stupaq): consider using error codes in place of folly::exception_wrapper

// TODO(stupaq): Here is some heavy problem with the recursion on shutdown.
// Giving someone ownership over this object would probably lead to a deadlock
// (or a crash) if one calls ::~ReactiveSocket from a terminal signal handler
// of any of the connections. It seems natural to follow ReactiveStreams
// specification and make this object "self owned", so that we don't need to
// perform all of the cleanup from a d'tor. We could give out a "proxy" object
// that (internally) holds a weak reference (conceptually, not std::weak_ptr)
// and forbids any interactions with the socket after the shutdown procedure has
// been initiated.
class ReactiveSocket {
 public:
  ReactiveSocket(ReactiveSocket&&) = delete;
  ReactiveSocket& operator=(ReactiveSocket&&) = delete;
  ReactiveSocket(const ReactiveSocket&) = delete;
  ReactiveSocket& operator=(const ReactiveSocket&) = delete;

  ~ReactiveSocket();

  static std::unique_ptr<ReactiveSocket> fromClientConnection(
      std::unique_ptr<DuplexConnection> connection,
      std::unique_ptr<RequestHandlerBase> handler,
      ConnectionSetupPayload setupPayload = ConnectionSetupPayload(),
      Stats& stats = Stats::noop(),
      std::unique_ptr<KeepaliveTimer> keepaliveTimer =
          std::unique_ptr<KeepaliveTimer>(nullptr),
      const ResumeIdentificationToken& token = {
          {0, 0, 0, 0, 0, 0, 0, 0, 0, 0, 0, 0, 0, 0, 0, 0}});

  static std::unique_ptr<ReactiveSocket> fromServerConnection(
      std::unique_ptr<DuplexConnection> connection,
      std::unique_ptr<RequestHandlerBase> handler,
      Stats& stats = Stats::noop(),
      ResumeSocketListener resumeListener =
          [](ReactiveSocket&,
             const ResumeIdentificationToken&,
             ResumePosition) { return false; });

<<<<<<< HEAD
  std::shared_ptr<Subscriber<Payload>> requestChannel(const std::shared_ptr<Subscriber<Payload>>& responseSink);

  void requestStream(Payload payload, const std::shared_ptr<Subscriber<Payload>>& responseSink);

  void requestSubscription(Payload payload, const std::shared_ptr<Subscriber<Payload>>& responseSink);
=======
  Subscriber<Payload>& requestChannel(
      Subscriber<Payload>& responseSink,
      folly::Executor& executor = defaultExecutor());

  void requestStream(
      Payload payload,
      Subscriber<Payload>& responseSink,
      folly::Executor& executor = defaultExecutor());

  void requestSubscription(
      Payload payload,
      Subscriber<Payload>& responseSink,
      folly::Executor& executor = defaultExecutor());
>>>>>>> e89e307d

  void requestResponse(Payload payload, const std::shared_ptr<Subscriber<Payload>>& responseSink);

<<<<<<< HEAD
  void requestFireAndForget(Payload request);
=======
  void requestResponse(
      Payload payload,
      Subscriber<Payload>& responseSink,
      folly::Executor& executor = defaultExecutor());
>>>>>>> e89e307d

  void close();

  void onClose(CloseListener listener);

  void metadataPush(std::unique_ptr<folly::IOBuf> metadata);

  void resumeFromSocket(ReactiveSocket& socket);

  void tryClientResume(
      std::unique_ptr<DuplexConnection> newConnection,
      const ResumeIdentificationToken& token);

  bool isPositionAvailable(ResumePosition position);
  ResumePosition positionDifference(ResumePosition position);

 private:
  ReactiveSocket(
      bool isServer,
      std::unique_ptr<DuplexConnection> connection,
      std::unique_ptr<RequestHandlerBase> handler,
      ResumeSocketListener resumeListener,
      Stats& stats,
      std::unique_ptr<KeepaliveTimer> keepaliveTimer);

  bool createResponder(StreamId streamId, std::unique_ptr<folly::IOBuf> frame);
  bool resumeListener(
      const ResumeIdentificationToken& token,
      ResumePosition position);

  static folly::Executor& defaultExecutor();

  const std::shared_ptr<ConnectionAutomaton> connection_;
  std::unique_ptr<RequestHandlerBase> handler_;
  StreamId nextStreamId_;
  std::unique_ptr<KeepaliveTimer> keepaliveTimer_;
  ResumeSocketListener resumeSocketListener_;
};
}<|MERGE_RESOLUTION|>--- conflicted
+++ resolved
@@ -80,38 +80,24 @@
              const ResumeIdentificationToken&,
              ResumePosition) { return false; });
 
-<<<<<<< HEAD
-  std::shared_ptr<Subscriber<Payload>> requestChannel(const std::shared_ptr<Subscriber<Payload>>& responseSink);
-
-  void requestStream(Payload payload, const std::shared_ptr<Subscriber<Payload>>& responseSink);
-
-  void requestSubscription(Payload payload, const std::shared_ptr<Subscriber<Payload>>& responseSink);
-=======
-  Subscriber<Payload>& requestChannel(
-      Subscriber<Payload>& responseSink,
+  std::shared_ptr<Subscriber<Payload>> requestChannel(
+      const std::shared_ptr<Subscriber<Payload>>& responseSink,
       folly::Executor& executor = defaultExecutor());
 
   void requestStream(
       Payload payload,
-      Subscriber<Payload>& responseSink,
+      const std::shared_ptr<Subscriber<Payload>>& responseSink,
       folly::Executor& executor = defaultExecutor());
 
   void requestSubscription(
       Payload payload,
-      Subscriber<Payload>& responseSink,
+      const std::shared_ptr<Subscriber<Payload>>& responseSink,
       folly::Executor& executor = defaultExecutor());
->>>>>>> e89e307d
 
-  void requestResponse(Payload payload, const std::shared_ptr<Subscriber<Payload>>& responseSink);
+  void requestResponse(Payload payload, const std::shared_ptr<Subscriber<Payload>>& responseSink,
+      folly::Executor& executor = defaultExecutor());
 
-<<<<<<< HEAD
   void requestFireAndForget(Payload request);
-=======
-  void requestResponse(
-      Payload payload,
-      Subscriber<Payload>& responseSink,
-      folly::Executor& executor = defaultExecutor());
->>>>>>> e89e307d
 
   void close();
 
