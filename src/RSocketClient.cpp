// Copyright 2004-present Facebook. All Rights Reserved.

#include "src/RSocketClient.h"
#include "src/RSocketRequester.h"
#include "src/RSocketResponder.h"
#include "src/RSocketStats.h"
#include "src/internal/FollyKeepaliveTimer.h"
#include "src/internal/RSocketConnectionManager.h"
#include "src/framing/FrameTransport.h"
#include "src/framing/FramedDuplexConnection.h"

using namespace folly;

namespace rsocket {

RSocketClient::RSocketClient(
    std::unique_ptr<ConnectionFactory> connectionFactory)
    : connectionFactory_(std::move(connectionFactory)),
      connectionManager_(std::make_unique<RSocketConnectionManager>()) {
  VLOG(1) << "Constructing RSocketClient";
}

RSocketClient::~RSocketClient() {
  VLOG(1) << "Destroying RSocketClient";
}

folly::Future<std::unique_ptr<RSocketRequester>> RSocketClient::connect(
    SetupParameters setupParameters,
    std::shared_ptr<RSocketResponder> responder,
    std::unique_ptr<KeepaliveTimer> keepaliveTimer,
    std::shared_ptr<RSocketStats> stats,
    std::shared_ptr<RSocketNetworkStats> networkStats) {
  VLOG(2) << "Starting connection";

  folly::Promise<std::unique_ptr<RSocketRequester>> promise;
  auto future = promise.getFuture();

  connectionFactory_->connect([
    this,
    setupParameters = std::move(setupParameters),
    responder = std::move(responder),
    keepaliveTimer = std::move(keepaliveTimer),
    stats = std::move(stats),
    networkStats = std::move(networkStats),
    promise = std::move(promise)](
      std::unique_ptr<DuplexConnection> connection,
      bool isFramedConnection,
      folly::EventBase& eventBase) mutable {
    VLOG(3) << "onConnect received DuplexConnection";

<<<<<<< HEAD
    auto rsocket = fromConnection(
        std::move(connection),
=======
    if (!responder) {
      responder = std::make_shared<RSocketResponder>();
    }

    if (!stats) {
      stats = RSocketStats::noop();
    }

    if (!keepaliveTimer) {
      keepaliveTimer = std::make_unique<FollyKeepaliveTimer>(
          eventBase, std::chrono::milliseconds(5000));
    }

    std::unique_ptr<DuplexConnection> framedConnection;
    if(isFramedConnection) {
      framedConnection = std::move(connection);
    } else {
      framedConnection = std::make_unique<FramedDuplexConnection>(
          std::move(connection),
          setupParameters.protocolVersion);
    }

    auto rs = std::make_shared<RSocketStateMachine>(
>>>>>>> bb97b8d0
        eventBase,
        std::move(setupParameters),
        std::move(responder),
        std::move(keepaliveTimer),
<<<<<<< HEAD
        std::move(stats),
        std::move(networkStats));
=======
        ReactiveSocketMode::CLIENT);
    rs->connectClientSendSetup(std::move(framedConnection), std::move(setupParameters));

    auto rsocket = RSocketRequester::create(std::move(rs), eventBase);

    // store it so it lives as long as the RSocketClient
    rsockets_.push_back(rsocket);
>>>>>>> bb97b8d0
    promise.setValue(std::move(rsocket));
  });

  return future;
}

std::unique_ptr<RSocketRequester> RSocketClient::fromConnection(
    std::unique_ptr<DuplexConnection> connection,
    folly::EventBase& eventBase,
    SetupParameters setupParameters,
    std::shared_ptr<RSocketResponder> responder,
    std::unique_ptr<KeepaliveTimer> keepaliveTimer,
    std::shared_ptr<RSocketStats> stats,
    std::shared_ptr<RSocketNetworkStats> networkStats) {
  CHECK(eventBase.isInEventBaseThread());

  if (!responder) {
    responder = std::make_shared<RSocketResponder>();
  }

  if (!keepaliveTimer) {
    keepaliveTimer = std::make_unique<FollyKeepaliveTimer>(
        eventBase, std::chrono::milliseconds(5000));
  }

  if (!stats) {
    stats = RSocketStats::noop();
  }

  auto rs = std::make_shared<RSocketStateMachine>(
      eventBase,
      std::move(responder),
      std::move(keepaliveTimer),
      ReactiveSocketMode::CLIENT,
      std::move(stats),
      std::move(networkStats));

  connectionManager_->manageConnection(rs, eventBase);

  rs->connectClientSendSetup(std::move(connection), std::move(setupParameters));
  return std::make_unique<RSocketRequester>(std::move(rs), eventBase);
}

}<|MERGE_RESOLUTION|>--- conflicted
+++ resolved
@@ -48,23 +48,6 @@
       folly::EventBase& eventBase) mutable {
     VLOG(3) << "onConnect received DuplexConnection";
 
-<<<<<<< HEAD
-    auto rsocket = fromConnection(
-        std::move(connection),
-=======
-    if (!responder) {
-      responder = std::make_shared<RSocketResponder>();
-    }
-
-    if (!stats) {
-      stats = RSocketStats::noop();
-    }
-
-    if (!keepaliveTimer) {
-      keepaliveTimer = std::make_unique<FollyKeepaliveTimer>(
-          eventBase, std::chrono::milliseconds(5000));
-    }
-
     std::unique_ptr<DuplexConnection> framedConnection;
     if(isFramedConnection) {
       framedConnection = std::move(connection);
@@ -74,24 +57,15 @@
           setupParameters.protocolVersion);
     }
 
-    auto rs = std::make_shared<RSocketStateMachine>(
->>>>>>> bb97b8d0
+    auto rsocket = fromConnection(
+        std::move(framedConnection),
         eventBase,
         std::move(setupParameters),
         std::move(responder),
         std::move(keepaliveTimer),
-<<<<<<< HEAD
         std::move(stats),
         std::move(networkStats));
-=======
-        ReactiveSocketMode::CLIENT);
-    rs->connectClientSendSetup(std::move(framedConnection), std::move(setupParameters));
 
-    auto rsocket = RSocketRequester::create(std::move(rs), eventBase);
-
-    // store it so it lives as long as the RSocketClient
-    rsockets_.push_back(rsocket);
->>>>>>> bb97b8d0
     promise.setValue(std::move(rsocket));
   });
 
