--- conflicted
+++ resolved
@@ -53,25 +53,10 @@
 
     auto rs = std::make_shared<RSocketStateMachine>(
         eventBase,
-<<<<<<< HEAD
-        // need to allow Responder being passed in optionally
-        std::make_shared<RSocketResponder>(),
-        // TODO need to optionally allow defining the keepalive timer
-        std::make_unique<FollyKeepaliveTimer>(
-            eventBase, std::chrono::milliseconds(5000)),
+        std::move(responder),
+        std::move(keepaliveTimer),
         ReactiveSocketMode::CLIENT,
-        // need to allow stats being passed in
-        RSocketStats::noop());
-
-    // TODO need to allow this being passed in
-    auto setupParameters =
-        SetupParameters("text/plain", "text/plain", Payload("meta", "data"));
-=======
-        std::move(responder),
-        std::move(stats),
-        std::move(keepaliveTimer),
-        ReactiveSocketMode::CLIENT);
->>>>>>> 09016270
+        std::move(stats));
     rs->connectClientSendSetup(std::move(connection), std::move(setupParameters));
 
     auto rsocket = RSocketRequester::create(std::move(rs), eventBase);
