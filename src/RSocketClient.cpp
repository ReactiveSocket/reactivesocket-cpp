// Copyright 2004-present Facebook. All Rights Reserved.

#include "RSocketClient.h"
#include "RSocketRequester.h"
#include "RSocketResponder.h"
#include "RSocketStats.h"
#include "src/internal/FollyKeepaliveTimer.h"
#include "src/framing/FrameTransport.h"
#include "src/framing/FramedDuplexConnection.h"

using namespace folly;

namespace rsocket {

RSocketClient::RSocketClient(
    std::unique_ptr<ConnectionFactory> connectionFactory)
    : connectionFactory_(std::move(connectionFactory)) {
  VLOG(1) << "Constructing RSocketClient";
}

folly::Future<std::shared_ptr<RSocketRequester>> RSocketClient::connect(
    SetupParameters setupParameters,
    std::shared_ptr<RSocketResponder> responder,
    std::shared_ptr<RSocketStats> stats,
    std::unique_ptr<KeepaliveTimer> keepaliveTimer) {
  VLOG(2) << "Starting connection";

<<<<<<< HEAD
  auto promise =
      std::make_shared<folly::Promise<std::shared_ptr<RSocketRequester>>>();
  auto future = promise->getFuture();

  connectionFactory_->connect([this, promise = std::move(promise)](
      std::unique_ptr<DuplexConnection> connection,
      bool isFramedConnection,
=======
  folly::Promise<std::shared_ptr<RSocketRequester>> promise;
  auto future = promise.getFuture();

  connectionFactory_->connect([
    this,
    setupParameters = std::move(setupParameters),
    responder = std::move(responder),
    stats = std::move(stats),
    keepaliveTimer = std::move(keepaliveTimer),
    promise = std::move(promise)](
      std::unique_ptr<DuplexConnection> connection,
>>>>>>> 09016270
      folly::EventBase& eventBase) mutable {
    VLOG(3) << "onConnect received DuplexConnection";

    if (!responder) {
      responder = std::make_shared<RSocketResponder>();
    }

    if (!stats) {
      stats = RSocketStats::noop();
    }

<<<<<<< HEAD
    std::unique_ptr<DuplexConnection> framedConnection;
    if(isFramedConnection) {
      framedConnection = std::move(connection);
    } else {
      framedConnection = std::make_unique<FramedDuplexConnection>(
          std::move(connection),
          setupPayload.protocolVersion);
    }

    auto frameTransport =
        yarpl::make_ref<FrameTransport>(std::move(framedConnection));
    rs->setUpFrame(std::move(frameTransport), std::move(setupPayload));
=======
    if (!keepaliveTimer) {
      keepaliveTimer = std::make_unique<FollyKeepaliveTimer>(
          eventBase, std::chrono::milliseconds(5000));
    }
>>>>>>> 09016270

    auto rs = std::make_shared<RSocketStateMachine>(
        eventBase,
        std::move(responder),
        std::move(stats),
        std::move(keepaliveTimer),
        ReactiveSocketMode::CLIENT);
    rs->connectClientSendSetup(std::move(connection), std::move(setupParameters));

    auto rsocket = RSocketRequester::create(std::move(rs), eventBase);

    // store it so it lives as long as the RSocketClient
    rsockets_.push_back(rsocket);
    promise.setValue(std::move(rsocket));
  });

  return future;
}

RSocketClient::~RSocketClient() {
  VLOG(1) << "Destroying RSocketClient";
}
}<|MERGE_RESOLUTION|>--- conflicted
+++ resolved
@@ -25,15 +25,6 @@
     std::unique_ptr<KeepaliveTimer> keepaliveTimer) {
   VLOG(2) << "Starting connection";
 
-<<<<<<< HEAD
-  auto promise =
-      std::make_shared<folly::Promise<std::shared_ptr<RSocketRequester>>>();
-  auto future = promise->getFuture();
-
-  connectionFactory_->connect([this, promise = std::move(promise)](
-      std::unique_ptr<DuplexConnection> connection,
-      bool isFramedConnection,
-=======
   folly::Promise<std::shared_ptr<RSocketRequester>> promise;
   auto future = promise.getFuture();
 
@@ -45,7 +36,7 @@
     keepaliveTimer = std::move(keepaliveTimer),
     promise = std::move(promise)](
       std::unique_ptr<DuplexConnection> connection,
->>>>>>> 09016270
+      bool isFramedConnection,
       folly::EventBase& eventBase) mutable {
     VLOG(3) << "onConnect received DuplexConnection";
 
@@ -57,25 +48,19 @@
       stats = RSocketStats::noop();
     }
 
-<<<<<<< HEAD
+    if (!keepaliveTimer) {
+      keepaliveTimer = std::make_unique<FollyKeepaliveTimer>(
+          eventBase, std::chrono::milliseconds(5000));
+    }
+
     std::unique_ptr<DuplexConnection> framedConnection;
     if(isFramedConnection) {
       framedConnection = std::move(connection);
     } else {
       framedConnection = std::make_unique<FramedDuplexConnection>(
           std::move(connection),
-          setupPayload.protocolVersion);
+          setupParameters.protocolVersion);
     }
-
-    auto frameTransport =
-        yarpl::make_ref<FrameTransport>(std::move(framedConnection));
-    rs->setUpFrame(std::move(frameTransport), std::move(setupPayload));
-=======
-    if (!keepaliveTimer) {
-      keepaliveTimer = std::make_unique<FollyKeepaliveTimer>(
-          eventBase, std::chrono::milliseconds(5000));
-    }
->>>>>>> 09016270
 
     auto rs = std::make_shared<RSocketStateMachine>(
         eventBase,
@@ -83,7 +68,7 @@
         std::move(stats),
         std::move(keepaliveTimer),
         ReactiveSocketMode::CLIENT);
-    rs->connectClientSendSetup(std::move(connection), std::move(setupParameters));
+    rs->connectClientSendSetup(std::move(framedConnection), std::move(setupParameters));
 
     auto rsocket = RSocketRequester::create(std::move(rs), eventBase);
 
