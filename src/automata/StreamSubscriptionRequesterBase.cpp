--- conflicted
+++ resolved
@@ -104,12 +104,7 @@
   }
 }
 
-<<<<<<< HEAD
 void StreamSubscriptionRequesterBase::onNextFrame(Frame_ERROR&& frame) {
-=======
-// TODO: should we send Frames by (r-)value?
-void StreamSubscriptionRequesterBase::onNextFrame(Frame_ERROR& frame) {
->>>>>>> 8a9900eb
   switch (state_) {
     case State::NEW:
       // Cannot receive a frame before sending the initial request.
@@ -117,12 +112,7 @@
       break;
     case State::REQUESTED:
       state_ = State::CLOSED;
-<<<<<<< HEAD
-      Base::onError(std::runtime_error(
-          frame.payload_.data->moveToFbString().toStdString()));
-=======
       Base::onError(std::runtime_error(frame.payload_.moveDataToString()));
->>>>>>> 8a9900eb
       connection_->endStream(streamId_, StreamCompletionSignal::ERROR);
       break;
     case State::CLOSED:
