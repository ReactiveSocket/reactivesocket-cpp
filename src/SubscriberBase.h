--- conflicted
+++ resolved
@@ -97,18 +97,10 @@
     });
   }
 
-<<<<<<< HEAD
-  void onNext(T payload) override final {
+  void onNext(T payload) noexcept override final {
     auto thisPtr = this->shared_from_this();
     runInExecutor([thisPtr, payload = std::move(payload)]() mutable {
-      VLOG(1) << (ExecutorBase*)thisPtr.get() << " onNext";
-=======
-  void onNext(T payload) noexcept override final {
-    auto movedPayload = folly::makeMoveWrapper(std::move(payload));
-    auto thisPtr = this->shared_from_this();
-    runInExecutor([thisPtr, movedPayload]() mutable {
       VLOG(1) << static_cast<ExecutorBase*>(thisPtr.get()) << " onNext";
->>>>>>> d250c44c
       if (!thisPtr->cancelled_) {
         thisPtr->onNextImpl(std::move(payload));
       }
@@ -129,18 +121,10 @@
     });
   }
 
-<<<<<<< HEAD
-  void onError(folly::exception_wrapper ex) override final {
+  void onError(folly::exception_wrapper ex) noexcept override final {
     auto thisPtr = this->shared_from_this();
     runInExecutor([thisPtr, ex = std::move(ex)]() mutable {
-      VLOG(1) << (ExecutorBase*)thisPtr.get() << " onError";
-=======
-  void onError(folly::exception_wrapper ex) noexcept override final {
-    auto movedEx = folly::makeMoveWrapper(std::move(ex));
-    auto thisPtr = this->shared_from_this();
-    runInExecutor([thisPtr, movedEx]() mutable {
       VLOG(1) << static_cast<ExecutorBase*>(thisPtr.get()) << " onError";
->>>>>>> d250c44c
       if (!thisPtr->cancelled_.exchange(true)) {
         thisPtr->onErrorImpl(std::move(ex));
 
