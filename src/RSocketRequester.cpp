--- conflicted
+++ resolved
@@ -52,18 +52,11 @@
       eb
     ]() mutable {
       auto responseSink = srs->streamsFactory().createChannelRequester(
-<<<<<<< HEAD
           yarpl::make_ref<ScheduledSubscriptionSubscriber<Payload>>(std::move(subscriber), *eb));
-        // TODO the responseSink needs to be wrapped with thread scheduling
+        // responseSink is wrapped with thread scheduling
         // so all emissions happen on the right thread
       requestStream->subscribe(
           yarpl::make_ref<ScheduledSubscriber<Payload>>(std::move(responseSink), *eb));
-=======
-          std::move(std::move(subscriber)));
-      // TODO the responseSink needs to be wrapped with thread scheduling
-      // so all emissions happen on the right thread
-      requestStream->subscribe(std::move(responseSink));
->>>>>>> f154f0c1
     });
   });
 }
