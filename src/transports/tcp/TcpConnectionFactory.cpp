--- conflicted
+++ resolved
@@ -40,18 +40,12 @@
 
     VLOG(4) << "connectSuccess() on " << address_;
 
-<<<<<<< HEAD
-    auto connection = TcpConnectionFactory::createDuplexConnectionFromSocket(
-        std::move(socket_), *evb, RSocketStats::noop());
-    onConnect_(std::move(connection), *evb);
-=======
     auto connection = std::make_unique<TcpDuplexConnection>(
         std::move(socket_), RSocketStats::noop());
 
     auto evb = folly::EventBaseManager::get()->getExistingEventBase();
     CHECK(evb);
     onConnect_(std::move(connection), false, *evb);
->>>>>>> bb97b8d0
   }
 
   void connectErr(const folly::AsyncSocketException& ex) noexcept {
@@ -73,35 +67,15 @@
   VLOG(1) << "Constructing TcpConnectionFactory";
 }
 
-<<<<<<< HEAD
 TcpConnectionFactory::~TcpConnectionFactory() {
   VLOG(1) << "Destroying TcpConnectionFactory";
 }
 
-void TcpConnectionFactory::connect(OnConnect cb) {
-=======
 void TcpConnectionFactory::connect(OnDuplexConnectionConnect cb) {
->>>>>>> bb97b8d0
   worker_.getEventBase()->runInEventBaseThread(
       [ this, fn = std::move(cb) ]() mutable {
         new ConnectCallback(address_, std::move(fn));
       });
 }
 
-std::unique_ptr<DuplexConnection>
-TcpConnectionFactory::createDuplexConnectionFromSocket(
-    folly::AsyncSocket::UniquePtr socket,
-    folly::EventBase& eventBase,
-    std::shared_ptr<RSocketStats> stats) {
-  if (!stats) {
-    stats = RSocketStats::noop();
-  }
-
-  auto connection = std::make_unique<TcpDuplexConnection>(
-      std::move(socket), eventBase, RSocketStats::noop());
-  auto framedConnection = std::make_unique<FramedDuplexConnection>(
-      std::move(connection), eventBase);
-  return std::move(framedConnection);
-}
-
 } // namespace rsocket