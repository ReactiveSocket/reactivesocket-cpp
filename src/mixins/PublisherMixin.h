--- conflicted
+++ resolved
@@ -85,11 +85,6 @@
     // new and onSubscribe hasn't been called yet or it is terminated
     if (producingSubscription_) {
       producingSubscription_.request(1);
-<<<<<<< HEAD
-      Base::onNextFrame(std::move(frame));
-
-=======
->>>>>>> 79e5a455
     } else {
       initialRequestN_ = 1;
     }
