// Copyright 2004-present Facebook. All Rights Reserved.

#pragma once

#include <cstddef>

#include <folly/ExceptionWrapper.h>
#include <folly/io/IOBuf.h>
#include <glog/logging.h>

#include "src/ConnectionAutomaton.h"
#include "src/Payload.h"
#include "src/ReactiveStreamsCompat.h"

namespace reactivesocket {

/// Logs every frame or signal received by the Base.
///
/// The mixin cleverly utilises the fact that non-template methods of a template
/// class are instantiated lazily -- their bodies are not instantiated unless
/// required. In this way, the mixin can adapt its own interface to the
/// interface of the base class automatically: one can use it if a Base
/// implements any subset of Subscriber, Subscription and
/// AbstractStreamAutomaton API (e.g. half of Subscription and a half of
/// Subscriber is fine).
/// http://www.codesynthesis.com/~boris/blog/2012/03/20/delaying-function-signature-instantiation-cxx11/
///
/// The mixin behaves "as expected". If Base doesn't implement cancel() any
/// attempt to instantiate LoggingMixin<Base>::cancel will fail.
template <typename Base>
class LoggingMixin : public Base {
 public:
  using Base::Base;

  ~LoggingMixin() {
    Base::logPrefix(LOG(INFO)) << "destroyed";
  }

  /// @{
  /// Publisher<Payload>
  void subscribe(Subscriber<Payload>& subscriber) {
    Base::logPrefix(LOG(INFO)) << "subscribe(" << &subscriber << ")";
    Base::subscribe(subscriber);
  }
  /// @}

  /// @{
  /// Subscription
  void request(size_t n) {
    Base::logPrefix(LOG(INFO)) << "request(" << n << ")";
    Base::request(n);
  }

  void cancel() {
    Base::logPrefix(LOG(INFO)) << "cancel()";
    Base::cancel();
  }
  /// @}

  /// @{
  /// Subscriber<Payload>
  void onSubscribe(Subscription& subscription) {
    Base::logPrefix(LOG(INFO)) << "onSubscribe(" << &subscription << ")";
    Base::onSubscribe(subscription);
  }

  void onNext(Payload payload) {
<<<<<<< HEAD
    Base::logPrefix(LOG(INFO))
        << "onNext(<d:"
        << (payload.data ? payload.data->computeChainDataLength() : 0) << ", m:"
        << (payload.metadata ? payload.metadata->computeChainDataLength() : 0)
        << ">)";
=======
    Base::logPrefix(LOG(INFO)) << "onNext(" << payload << ")";
>>>>>>> 8a9900eb
    Base::onNext(std::move(payload));
  }

  void onComplete() {
    Base::logPrefix(LOG(INFO)) << "onComplete()";
    Base::onComplete();
  }

  void onError(folly::exception_wrapper ex) {
    Base::logPrefix(LOG(INFO)) << "onError(" << ex.class_name() << ")";
    Base::onError(std::move(ex));
  }
  /// @}

  /// @{
  void endStream(StreamCompletionSignal signal) {
    Base::logPrefix(LOG(INFO)) << "endStream(" << signal << ")";
    Base::endStream(signal);
  }
  /// @}

 protected:
  /// @{
  template <typename Frame>
  void onNextFrame(Frame&& frame) {
    Base::logPrefix(LOG(INFO)) << frame;
    Base::onNextFrame(std::move(frame));
  }

  void onBadFrame() {
    Base::logPrefix(LOG(INFO)) << "bad frame";
    Base::onBadFrame();
  }
  /// @}
};
}<|MERGE_RESOLUTION|>--- conflicted
+++ resolved
@@ -65,15 +65,7 @@
   }
 
   void onNext(Payload payload) {
-<<<<<<< HEAD
-    Base::logPrefix(LOG(INFO))
-        << "onNext(<d:"
-        << (payload.data ? payload.data->computeChainDataLength() : 0) << ", m:"
-        << (payload.metadata ? payload.metadata->computeChainDataLength() : 0)
-        << ">)";
-=======
     Base::logPrefix(LOG(INFO)) << "onNext(" << payload << ")";
->>>>>>> 8a9900eb
     Base::onNext(std::move(payload));
   }
 
