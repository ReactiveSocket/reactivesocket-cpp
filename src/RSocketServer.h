// Copyright 2004-present Facebook. All Rights Reserved.

#pragma once

#include <mutex>

#include <folly/Baton.h>
#include <folly/Synchronized.h>
#include <folly/ThreadLocal.h>
#include "src/ConnectionAcceptor.h"
#include "src/RSocketParameters.h"
#include "src/RSocketResponder.h"
#include "src/RSocketSetup.h"
#include "src/internal/SetupResumeAcceptor.h"

namespace rsocket {

class RSocketConnectionManager;

using OnRSocketSetup = std::function<void(RSocketSetup&)>;
using OnRSocketResume = std::function<void(ResumeParameters&)>;

/**
 * API for starting an RSocket server. Returned from RSocket::createServer.
 *
 * This listens for connections using a transport from the provided
 * ConnectionAcceptor.
 *
 * TODO: Resumability
 *
 * TODO: Concurrency (number of threads)
 */
class RSocketServer {
 public:
  explicit RSocketServer(std::unique_ptr<ConnectionAcceptor>);
  ~RSocketServer();

  RSocketServer(const RSocketServer&) = delete;
  RSocketServer(RSocketServer&&) = delete;

  RSocketServer& operator=(const RSocketServer&) = delete;
  RSocketServer& operator=(RSocketServer&&) = delete;

  /**
   * Start the ConnectionAcceptor and begin handling connections.
   *
   * This method blocks until the server has started. It returns if successful
   * or throws an exception if failure occurs.
   *
   * This method assumes it will be called only once.
   */
  void start(OnRSocketSetup);

  /**
   * Start the ConnectionAcceptor and begin handling connections.
   *
   * This method will block the calling thread as long as the server is running.
   * It will throw an exception if a failure occurs on startup.
   *
   * This method assumes it will be called only once.
   */
  void startAndPark(OnRSocketSetup);

  /**
   * Unblock the server if it has called startAndPark().  Can only be called
   * once.
   */
  void unpark();

  // TODO version supporting RESUME
  //  void start(
  //      std::function<std::shared_ptr<RequestHandler>(
  //          std::unique_ptr<ConnectionSetupRequest>)>,
  //      // TODO what should a ResumeRequest return?
  //      std::function<std::shared_ptr<RequestHandler>(
  //          std::unique_ptr<ConnectionResumeRequest>)>);

  // TODO version supporting RSocketStats and other params
  // RSocketServer::start(OnRSocketSetup onRSocketSetup, ServerSetup setupParams)

  void acceptConnection(
      std::unique_ptr<DuplexConnection> connection,
      folly::EventBase & eventBase,
      OnRSocketSetup onRSocketSetup);

 private:

<<<<<<< HEAD
  void onRSocketSetup(
      OnRSocketSetup onRSocketSetup,
      std::shared_ptr<rsocket::FrameTransport> frameTransport,
      rsocket::SetupParameters setupPayload);
  void onRSocketResume(
      OnRSocketResume onRSocketResume,
      std::shared_ptr<rsocket::FrameTransport> frameTransport,
=======
  void onSetupConnection(
      OnSetupConnection onSetupConnection,
      yarpl::Reference<rsocket::FrameTransport> frameTransport,
      rsocket::SetupParameters setupPayload);
  void onResumeConnection(
      OnResumeConnection onResumeConnection,
      yarpl::Reference<rsocket::FrameTransport> frameTransport,
>>>>>>> bb97b8d0
      rsocket::ResumeParameters setupPayload);

  std::unique_ptr<ConnectionAcceptor> duplexConnectionAcceptor_;
  bool started{false};

  class SetupResumeAcceptorTag{};
  folly::ThreadLocal<rsocket::SetupResumeAcceptor, SetupResumeAcceptorTag> setupResumeAcceptors_;

  folly::Baton<> waiting_;
  std::atomic<bool> isShutdown_{false};

  std::unique_ptr<RSocketConnectionManager> connectionManager_;
};
} // namespace rsocket<|MERGE_RESOLUTION|>--- conflicted
+++ resolved
@@ -85,23 +85,13 @@
 
  private:
 
-<<<<<<< HEAD
   void onRSocketSetup(
       OnRSocketSetup onRSocketSetup,
-      std::shared_ptr<rsocket::FrameTransport> frameTransport,
+      yarpl::Reference<rsocket::FrameTransport> frameTransport,
       rsocket::SetupParameters setupPayload);
   void onRSocketResume(
       OnRSocketResume onRSocketResume,
-      std::shared_ptr<rsocket::FrameTransport> frameTransport,
-=======
-  void onSetupConnection(
-      OnSetupConnection onSetupConnection,
       yarpl::Reference<rsocket::FrameTransport> frameTransport,
-      rsocket::SetupParameters setupPayload);
-  void onResumeConnection(
-      OnResumeConnection onResumeConnection,
-      yarpl::Reference<rsocket::FrameTransport> frameTransport,
->>>>>>> bb97b8d0
       rsocket::ResumeParameters setupPayload);
 
   std::unique_ptr<ConnectionAcceptor> duplexConnectionAcceptor_;
