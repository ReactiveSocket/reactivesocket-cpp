--- conflicted
+++ resolved
@@ -105,15 +105,11 @@
     }
 
     stateMachine_->tryClientResume(
-<<<<<<< HEAD
-        token_, std::move(frameTransport), std::move(resumeCallback));
-    return future;
-=======
         token_,
         std::move(frameTransport),
         std::move(resumeCallback),
         protocolVersion_);
->>>>>>> 5ae8c3bc
+    return future;
   });
 }
 
