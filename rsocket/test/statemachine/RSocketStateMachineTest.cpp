// Copyright 2004-present Facebook. All Rights Reserved.

#include <gmock/gmock.h>
#include <gtest/gtest.h>
#include <yarpl/single/SingleSubscriptions.h>
#include <yarpl/single/Singles.h>
#include <yarpl/test_utils/Mocks.h>

#include "rsocket/RSocketResponder.h"
#include "rsocket/framing/FrameSerializer_v1_0.h"
#include "rsocket/framing/FrameTransportImpl.h"
#include "rsocket/internal/Common.h"
#include "rsocket/statemachine/ChannelRequester.h"
#include "rsocket/statemachine/ChannelResponder.h"
#include "rsocket/statemachine/RSocketStateMachine.h"
#include "rsocket/statemachine/RequestResponseResponder.h"
#include "rsocket/test/test_utils/MockDuplexConnection.h"
#include "rsocket/test/test_utils/MockStreamsWriter.h"

using namespace testing;
using namespace yarpl::mocks;
using namespace yarpl::single;
using namespace yarpl::flowable;

namespace rsocket {

class ResponderMock : public RSocketResponder {
 public:
  MOCK_METHOD1(
      handleRequestResponse_,
      std::shared_ptr<Single<Payload>>(StreamId));
  MOCK_METHOD1(
      handleRequestStream_,
      std::shared_ptr<yarpl::flowable::Flowable<Payload>>(StreamId));
  MOCK_METHOD2(
      handleRequestChannel_,
      std::shared_ptr<yarpl::flowable::Flowable<Payload>>(
          std::shared_ptr<yarpl::flowable::Flowable<Payload>> requestStream,
          StreamId streamId));

  std::shared_ptr<Single<Payload>> handleRequestResponse(Payload, StreamId id)
      override {
    return handleRequestResponse_(id);
  }

  std::shared_ptr<yarpl::flowable::Flowable<Payload>> handleRequestStream(
      Payload,
      StreamId id) override {
    return handleRequestStream_(id);
  }

  std::shared_ptr<yarpl::flowable::Flowable<Payload>> handleRequestChannel(
      Payload,
      std::shared_ptr<yarpl::flowable::Flowable<Payload>> requestStream,
      StreamId streamId) override {
    return handleRequestChannel_(requestStream, streamId);
  }
};

class RSocketStateMachineTest : public Test {
 public:
  auto createClient(
      std::unique_ptr<MockDuplexConnection> connection,
      std::shared_ptr<RSocketResponder> responder) {
    EXPECT_CALL(*connection, setInput_(_));
    EXPECT_CALL(*connection, isFramed());

    auto transport =
        std::make_shared<FrameTransportImpl>(std::move(connection));

    auto stateMachine = std::make_shared<RSocketStateMachine>(
        std::move(responder),
        nullptr,
        RSocketMode::CLIENT,
        nullptr,
        nullptr,
        ResumeManager::makeEmpty(),
        nullptr);

    SetupParameters setupParameters;
    setupParameters.resumable = false; // Not resumable!
    stateMachine->connectClient(
        std::move(transport), std::move(setupParameters));

    return stateMachine;
  }

  const std::unordered_map<StreamId, StreamStateElem>& getStreams(
      RSocketStateMachine& stateMachine) {
    return stateMachine.streams_;
  }

  void setupRequestStream(
      RSocketStateMachine& stateMachine,
      StreamId streamId,
      uint32_t requestN,
      Payload payload) {
    stateMachine.setupRequestStream(streamId, requestN, std::move(payload));
  }

  void setupRequestChannel(
      RSocketStateMachine& stateMachine,
      StreamId streamId,
      uint32_t requestN,
      Payload payload) {
    stateMachine.setupRequestChannel(streamId, requestN, std::move(payload));
  }

  void setupRequestResponse(
      RSocketStateMachine& stateMachine,
      StreamId streamId,
      Payload payload) {
    stateMachine.setupRequestResponse(streamId, std::move(payload));
  }

  void setupFireAndForget(
      RSocketStateMachine& stateMachine,
      StreamId streamId,
      Payload payload) {
    stateMachine.setupFireAndForget(streamId, std::move(payload));
  }
};

TEST_F(RSocketStateMachineTest, RequestStream) {
  auto connection = std::make_unique<StrictMock<MockDuplexConnection>>();
  // Setup frame and request stream frame
  EXPECT_CALL(*connection, send_(_)).Times(2);

  auto stateMachine =
      createClient(std::move(connection), std::make_shared<RSocketResponder>());

  auto subscriber = std::make_shared<StrictMock<MockSubscriber<Payload>>>();
  EXPECT_CALL(*subscriber, onSubscribe_(_));
  EXPECT_CALL(*subscriber, onComplete_());

  stateMachine->requestStream(Payload{}, subscriber);

  auto& streams = getStreams(*stateMachine);
  ASSERT_EQ(1, streams.size());

  // This line causes: subscriber.onComplete()
  streams.at(1).stateMachine->endStream(StreamCompletionSignal::CANCEL);

  stateMachine->close({}, StreamCompletionSignal::CONNECTION_END);
}

TEST_F(RSocketStateMachineTest, RequestStream_EarlyClose) {
  auto connection = std::make_unique<StrictMock<MockDuplexConnection>>();
  // Setup frame, two request stream frames, one extra frame
  EXPECT_CALL(*connection, send_(_)).Times(3);

  auto stateMachine =
      createClient(std::move(connection), std::make_shared<RSocketResponder>());

  auto subscriber = std::make_shared<StrictMock<MockSubscriber<Payload>>>();
  EXPECT_CALL(*subscriber, onSubscribe_(_)).Times(2);
  EXPECT_CALL(*subscriber, onComplete_());

  stateMachine->requestStream(Payload{}, subscriber);

  // Second stream
  stateMachine->requestStream(Payload{}, subscriber);

  auto& streams = getStreams(*stateMachine);
  ASSERT_EQ(2, streams.size());

  // Close the stream
  auto writer = std::dynamic_pointer_cast<StreamsWriter>(stateMachine);
  writer->onStreamClosed(1);

  // Push more data to the closed stream
  auto processor = std::dynamic_pointer_cast<FrameProcessor>(stateMachine);
  FrameSerializerV1_0 serializer;
  processor->processFrame(
      serializer.serializeOut(Frame_PAYLOAD(1, FrameFlags::COMPLETE, {})));

  // Second stream should still be valid
  ASSERT_EQ(1, streams.size());

  streams.at(3).stateMachine->endStream(StreamCompletionSignal::CANCEL);
  stateMachine->close({}, StreamCompletionSignal::CONNECTION_END);
}

TEST_F(RSocketStateMachineTest, RequestChannel) {
  auto connection = std::make_unique<StrictMock<MockDuplexConnection>>();
  // Setup frame and request channel frame
  EXPECT_CALL(*connection, send_(_)).Times(2);

  auto stateMachine =
      createClient(std::move(connection), std::make_shared<RSocketResponder>());

  auto in = std::make_shared<StrictMock<MockSubscriber<Payload>>>();
  EXPECT_CALL(*in, onSubscribe_(_));
  EXPECT_CALL(*in, onComplete_());

  auto out = stateMachine->requestChannel(Payload{}, true, in);
  auto subscription = std::make_shared<StrictMock<MockSubscription>>();
  EXPECT_CALL(*subscription, cancel_());
  out->onSubscribe(subscription);

  auto& streams = getStreams(*stateMachine);
  ASSERT_EQ(1, streams.size());

  // This line causes: in.onComplete() and outSubscription.cancel()
  streams.at(1).stateMachine->endStream(StreamCompletionSignal::CANCEL);

  stateMachine->close({}, StreamCompletionSignal::CONNECTION_END);
}

TEST_F(RSocketStateMachineTest, RequestResponse) {
  auto connection = std::make_unique<StrictMock<MockDuplexConnection>>();
  // Setup frame and request channel frame
  EXPECT_CALL(*connection, send_(_)).Times(2);

  auto stateMachine =
      createClient(std::move(connection), std::make_shared<RSocketResponder>());

  auto in = std::make_shared<SingleObserverBase<Payload>>();
  stateMachine->requestResponse(Payload{}, in);

  auto& streams = getStreams(*stateMachine);
  ASSERT_EQ(1, streams.size());

  // This line closes the stream
  streams.at(1).stateMachine->handlePayload(
      Payload{"test", "123"}, true, false);

  stateMachine->close({}, StreamCompletionSignal::CONNECTION_END);
}

TEST_F(RSocketStateMachineTest, RespondStream) {
  auto connection = std::make_unique<StrictMock<MockDuplexConnection>>();
  int requestCount = 5;

<<<<<<< HEAD
  // + the cancel frame when the stateMachine gets destroyed
  EXPECT_CALL(*connection, send_(_)).Times(requestCount + 1);
=======
  // Payload frames plus a SETUP frame and an ERROR frame
  EXPECT_CALL(*connection, send_(_)).Times(requestCount + 2);
>>>>>>> 89227f9e

  int sendCount = 0;
  auto responder = std::make_shared<StrictMock<ResponderMock>>();
  EXPECT_CALL(*responder, handleRequestStream_(_))
      .WillOnce(Return(
          yarpl::flowable::Flowable<Payload>::fromGenerator([&sendCount]() {
            ++sendCount;
            return Payload{};
          })));

  auto stateMachine = createClient(std::move(connection), responder);
  setupRequestStream(*stateMachine, 2, requestCount, Payload{});
  EXPECT_EQ(requestCount, sendCount);

  auto& streams = getStreams(*stateMachine);
  EXPECT_EQ(1, streams.size());

  // releases connection and the responder
  stateMachine->close({}, StreamCompletionSignal::CONNECTION_END);
}

TEST_F(RSocketStateMachineTest, RespondChannel) {
  auto connection = std::make_unique<StrictMock<MockDuplexConnection>>();
  int requestCount = 5;
  // + the cancel frame when the stateMachine gets destroyed
  EXPECT_CALL(*connection, send_(_)).Times(requestCount + 1);

  int sendCount = 0;
  auto responder = std::make_shared<StrictMock<ResponderMock>>();
  EXPECT_CALL(*responder, handleRequestChannel_(_, _))
      .WillOnce(Return(
          yarpl::flowable::Flowable<Payload>::fromGenerator([&sendCount]() {
            ++sendCount;
            return Payload{};
          })));

  auto stateMachine = createClient(std::move(connection), responder);
  setupRequestChannel(*stateMachine, 2, requestCount, Payload{});
  EXPECT_EQ(requestCount, sendCount);

  auto& streams = getStreams(*stateMachine);
  EXPECT_EQ(1, streams.size());

  // releases connection and the responder
  stateMachine->close({}, StreamCompletionSignal::CONNECTION_END);
}

TEST_F(RSocketStateMachineTest, RespondRequest) {
  auto connection = std::make_unique<StrictMock<MockDuplexConnection>>();
  EXPECT_CALL(*connection, send_(_)).Times(2);

  int sendCount = 0;
  auto responder = std::make_shared<StrictMock<ResponderMock>>();
  EXPECT_CALL(*responder, handleRequestResponse_(_))
      .WillOnce(Return(Singles::fromGenerator<Payload>([&sendCount]() {
        ++sendCount;
        return Payload{};
      })));

  auto stateMachine = createClient(std::move(connection), responder);
  setupRequestResponse(*stateMachine, 2, Payload{});
  EXPECT_EQ(sendCount, 1);

  auto& streams = getStreams(*stateMachine);
  EXPECT_EQ(0, streams.size()); // already completed

  // releases connection and the responder
  stateMachine->close({}, StreamCompletionSignal::CONNECTION_END);
}

TEST_F(RSocketStateMachineTest, StreamImmediateCancel) {
  auto connection = std::make_unique<StrictMock<MockDuplexConnection>>();
  // Only send a SETUP frame.  A REQUEST_STREAM frame should never be sent.
  EXPECT_CALL(*connection, send_(_));

  auto stateMachine =
      createClient(std::move(connection), std::make_shared<RSocketResponder>());

  auto subscriber = std::make_shared<StrictMock<MockSubscriber<Payload>>>();
  EXPECT_CALL(*subscriber, onSubscribe_(_))
      .WillOnce(Invoke(
          [](std::shared_ptr<yarpl::flowable::Subscription> subscription) {
            subscription->cancel();
          }));

  stateMachine->requestStream(Payload{}, subscriber);

  auto& streams = getStreams(*stateMachine);
  ASSERT_EQ(0, streams.size());

  stateMachine->close({}, StreamCompletionSignal::CONNECTION_END);
}

} // namespace rsocket<|MERGE_RESOLUTION|>--- conflicted
+++ resolved
@@ -231,14 +231,8 @@
 TEST_F(RSocketStateMachineTest, RespondStream) {
   auto connection = std::make_unique<StrictMock<MockDuplexConnection>>();
   int requestCount = 5;
-
-<<<<<<< HEAD
   // + the cancel frame when the stateMachine gets destroyed
   EXPECT_CALL(*connection, send_(_)).Times(requestCount + 1);
-=======
-  // Payload frames plus a SETUP frame and an ERROR frame
-  EXPECT_CALL(*connection, send_(_)).Times(requestCount + 2);
->>>>>>> 89227f9e
 
   int sendCount = 0;
   auto responder = std::make_shared<StrictMock<ResponderMock>>();
