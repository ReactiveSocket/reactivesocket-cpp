// Copyright 2004-present Facebook. All Rights Reserved.

#include "test/InlineConnection.h"

#include <folly/Memory.h>
#include <folly/io/IOBuf.h>
#include <gmock/gmock.h>
#include <gtest/gtest.h>

#include "src/ReactiveStreamsCompat.h"
#include "test/ReactiveStreamsMocksCompat.h"

namespace reactivesocket {

void InlineConnection::connectTo(InlineConnection& other) {
  ASSERT_FALSE(other_);
  ASSERT_FALSE(other.other_);
  other.other_ = this;
  other_ = &other;
}

void InlineConnection::setInput(
    std::shared_ptr<Subscriber<std::unique_ptr<folly::IOBuf>>> inputSink) {
  using namespace ::testing;

  ASSERT_TRUE(other_);
  ASSERT_FALSE(inputSink_);
  inputSink_ = std::move(inputSink);
  // If `other_->outputSubscription_` is not empty, we can provide the
  // subscription to newly registered `inputSink`.
  // Otherwise, we only record the sink and wait for appropriate sequence of
  // calls to happen on the other end.
  if (other_->outputSubscription_) {
    inputSink_->onSubscribe(other_->outputSubscription_);
    ASSERT_TRUE(!inputSinkCompleted_ || !inputSinkError_);
    // If there are any pending signals, we deliver them now.
    if (inputSinkCompleted_) {
      inputSink_->onComplete();
    } else if (inputSinkError_) {
      inputSink_->onError(inputSinkError_);
    }
  } else {
    // No other signal can precede Subscriber::onSubscribe. Since that one was
    // not delivered to other end's output subscriber, no other signal could be
    // delivered to this subscription.
    ASSERT_FALSE(inputSinkCompleted_);
    ASSERT_FALSE(inputSinkError_);
  }
}

std::shared_ptr<Subscriber<std::unique_ptr<folly::IOBuf>>> InlineConnection::getOutput() {
  using namespace ::testing;

  auto outputSink = makeMockSubscriber<std::unique_ptr<folly::IOBuf>>();
  // A check point for either of the terminal signals.
  auto* checkpoint = new MockFunction<void()>();

  Sequence s;
<<<<<<< HEAD
  EXPECT_CALL(*outputSink, onSubscribe_(_))
=======
  EXPECT_CALL(outputSink, onSubscribe_(_))
      .Times(AtMost(1))
>>>>>>> e89e307d
      .InSequence(s)
      .WillOnce(Invoke([this](std::shared_ptr<Subscription> subscription) {
        ASSERT_FALSE(outputSubscription_);
        outputSubscription_ = std::move(subscription);
        // If `other_->inputSink_` is not empty, we can provide the subscriber
        // with newly received subscription.
        // Otherwise, we only record the subscription and wait for appropriate
        // sequence of calls to happen on the other end.
        if (other_->inputSink_) {
          other_->inputSink_->onSubscribe(outputSubscription_);
        }
      }));
  EXPECT_CALL(*outputSink, onNext_(_))
      .Times(AnyNumber())
      .InSequence(s)
      .WillRepeatedly(Invoke([this](std::unique_ptr<folly::IOBuf>& frame) {
        ASSERT_TRUE(other_);
        ASSERT_TRUE(other_->outputSubscription_);
        // The handshake must be completed and Subscription::request(n) must be
        // invoked on the other end's input, in order for ::onNext to be called
        // on this end's output.
        ASSERT_TRUE(other_->inputSink_);
        // calling onNext can result in calling terminating signals (onComplete/onError/cancel)
        // and releasing shared_ptrs which may destroy object instances while onNext method is still on the stack
        // we will protect against such bugs by keeping a strong reference to the object while in onNext method
        auto otherInputSink = other_->inputSink_;
        otherInputSink->onNext(std::move(frame));
      }));
  EXPECT_CALL(*outputSink, onComplete_())
      .Times(AtMost(1))
      .InSequence(s)
      .WillOnce(Invoke([this, checkpoint]() {
        checkpoint->Call();
        ASSERT_TRUE(other_);
        ASSERT_FALSE(inputSinkCompleted_);
        ASSERT_FALSE(inputSinkError_);
        inputSinkCompleted_ = true;
        // We now have two possible situations:
        // * `other_->inputSink_` is not empty, we forward the signal,
        // * otherwise, we only record the signal and wait for appropriate
        //    sequence of calls to happen on the other end.
<<<<<<< HEAD
        if (other_->inputSink_) {
          other_->inputSink_->onComplete();
=======
        if (inputSink) {
          ASSERT_TRUE(other_->outputSubscription_);
          inputSink->onComplete();
>>>>>>> e89e307d
        }
      }));
  EXPECT_CALL(*outputSink, onError_(_))
      .Times(AtMost(1))
      .InSequence(s)
      .WillOnce(Invoke([this, checkpoint](folly::exception_wrapper ex) {
        checkpoint->Call();
        ASSERT_TRUE(other_);
        ASSERT_TRUE(other_->outputSubscription_);
        ASSERT_FALSE(inputSinkCompleted_);
        ASSERT_FALSE(inputSinkError_);
        inputSinkError_ = ex;
        // We now have two possible situations:
        // * `other_->inputSink_` is not empty, we forward the signal,
        // * otherwise, we only record the signal and wait for appropriate
        //    sequence of calls to happen on the other end.
        if (other_->inputSink_) {
          other_->inputSink_->onError(std::move(ex));
        }
      }));
  EXPECT_CALL(*checkpoint, Call())
      .InSequence(s)
      .WillOnce(Invoke([checkpoint]() { delete checkpoint; }));

  return outputSink;
}
}<|MERGE_RESOLUTION|>--- conflicted
+++ resolved
@@ -56,12 +56,8 @@
   auto* checkpoint = new MockFunction<void()>();
 
   Sequence s;
-<<<<<<< HEAD
   EXPECT_CALL(*outputSink, onSubscribe_(_))
-=======
-  EXPECT_CALL(outputSink, onSubscribe_(_))
       .Times(AtMost(1))
->>>>>>> e89e307d
       .InSequence(s)
       .WillOnce(Invoke([this](std::shared_ptr<Subscription> subscription) {
         ASSERT_FALSE(outputSubscription_);
@@ -103,14 +99,9 @@
         // * `other_->inputSink_` is not empty, we forward the signal,
         // * otherwise, we only record the signal and wait for appropriate
         //    sequence of calls to happen on the other end.
-<<<<<<< HEAD
         if (other_->inputSink_) {
+          ASSERT_TRUE(other_->outputSubscription_);
           other_->inputSink_->onComplete();
-=======
-        if (inputSink) {
-          ASSERT_TRUE(other_->outputSubscription_);
-          inputSink->onComplete();
->>>>>>> e89e307d
         }
       }));
   EXPECT_CALL(*outputSink, onError_(_))
