--- conflicted
+++ resolved
@@ -24,8 +24,6 @@
     payload,
     "Payloads " + std::string(negation ? "don't" : "") + "match") {
   return folly::IOBufEqual()(*payload, arg.data);
-<<<<<<< HEAD
-=======
 };
 
 MATCHER_P(
@@ -33,7 +31,6 @@
     payload,
     "Payloads " + std::string(negation ? "don't" : "") + "match") {
   return folly::IOBufEqual()(*payload, arg);
->>>>>>> 8a9900eb
 };
 
 TEST(ReactiveSocketTest, RequestChannel) {
@@ -406,8 +403,6 @@
       .InSequence(s);
 
   clientSock->requestFireAndForget(Payload(originalPayload->clone()));
-<<<<<<< HEAD
-=======
 }
 
 TEST(ReactiveSocketTest, RequestMetadataPush) {
@@ -439,7 +434,6 @@
       .InSequence(s);
 
   clientSock->metadataPush(originalPayload->clone());
->>>>>>> 8a9900eb
 }
 
 TEST(ReactiveSocketTest, Destructor) {
