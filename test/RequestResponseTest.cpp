--- conflicted
+++ resolved
@@ -17,41 +17,6 @@
 using namespace rsocket::tests::client_server;
 
 namespace {
-<<<<<<< HEAD
-class TestHandlerHello : public rsocket::RSocketResponder {
- public:
-  Reference<Single<Payload>> handleRequestResponse(Payload request, StreamId)
-      override {
-    auto requestString = request.moveDataToString();
-    return Single<Payload>::create([name = std::move(requestString)](
-        auto subscriber) {
-      subscriber->onSubscribe(SingleSubscriptions::empty());
-      std::stringstream ss;
-      ss << "Hello " << name << "!";
-      std::string s = ss.str();
-      subscriber->onSuccess(Payload(s, "metadata"));
-    });
-  }
-};
-}
-
-TEST(RequestResponseTest, Hello) {
-  folly::ScopedEventBaseThread worker;
-  auto server = makeServer(std::make_shared<TestHandlerHello>());
-  auto client = makeClient(worker.getEventBase(), *server->listeningPort());
-  auto requester = client->getRequester();
-
-  auto to = SingleTestObserver<std::string>::create();
-  requester->requestResponse(Payload("Jane"))
-      ->map([](auto p) { return p.moveDataToString(); })
-      ->subscribe(to);
-  to->awaitTerminalEvent();
-  to->assertOnSuccessValue("Hello Jane!");
-}
-
-namespace {
-=======
->>>>>>> a36bdeb1
 class TestHandlerCancel : public rsocket::RSocketResponder {
  public:
   TestHandlerCancel(
