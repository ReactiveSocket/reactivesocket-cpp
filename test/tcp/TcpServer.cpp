--- conflicted
+++ resolved
@@ -59,16 +59,10 @@
   /// Handles a new inbound Subscription requested by the other end.
   void handleRequestSubscription(Payload request, Subscriber<Payload>& response)
       override {
-<<<<<<< HEAD
-=======
-    response.onSubscribe(createManagedInstance<ServerSubscription>());
-
->>>>>>> 15f4185a
     LOG(INFO) << "ServerRequestHandler.handleRequestSubscription "
               << request->moveToFbString();
 
-    auto* subscription = new MemoryMixin<ServerSubscription>(response);
-    response.onSubscribe(*subscription);
+    response.onSubscribe(createManagedInstance<ServerSubscription>(response));
   }
 
   void handleFireAndForgetRequest(Payload request) override {
