#include <folly/Memory.h>
#include <folly/io/async/EventBaseManager.h>
#include <gmock/gmock.h>
#include <thread>
#include "src/NullRequestHandler.h"
#include "src/ReactiveSocket.h"
#include "src/folly/FollyKeepaliveTimer.h"
#include "src/framed/FramedDuplexConnection.h"
#include "src/mixins/MemoryMixin.h"
#include "src/tcp/TcpDuplexConnection.h"
#include "test/simple/PrintSubscriber.h"
#include "test/simple/StatsPrinter.h"

using namespace ::testing;
using namespace ::reactivesocket;
using namespace ::folly;

DEFINE_string(host, "localhost", "host to connect to");
DEFINE_int32(port, 9898, "host:port to connect to");

namespace {
<<<<<<< HEAD
class ClientRequestHandler : public RequestHandler {
 public:
  ~ClientRequestHandler() {
    LOG(INFO) << "~ClientRequestHandler()";
  }

  /// Handles a new Channel requested by the other end.
  ///
  /// Modelled after Producer::subscribe, hence must synchronously call
  /// Subscriber::onSubscribe, and provide a valid Subscription.
  Subscriber<Payload>& handleRequestChannel(
      Payload request,
      Subscriber<Payload>& response) override {
    LOG(ERROR) << "not expecting server call";
    response.onError(std::runtime_error("incoming request not supported"));

    auto* subscription = new MemoryMixin<NullSubscription>();
    response.onSubscribe(*subscription);

    return *(new MemoryMixin<CancelSubscriber>());
  }

  /// Handles a new inbound Subscription requested by the other end.
  void handleRequestSubscription(Payload request, Subscriber<Payload>& response)
      override {
    LOG(ERROR) << "not expecting server call";
    response.onError(std::runtime_error("incoming request not supported"));

    auto* subscription = new MemoryMixin<NullSubscription>();
    response.onSubscribe(*subscription);
  }

  void handleFireAndForgetRequest(Payload request) override {
    LOG(ERROR) << "not expecting server call";
  }

  void handleMetadataPush(Payload request) override {
    LOG(ERROR) << "not expecting server call";
  }
};

=======
>>>>>>> 4343ba96
class Callback : public AsyncSocket::ConnectCallback {
 public:
  virtual ~Callback() = default;

  void connectSuccess() noexcept override {}

  void connectErr(const AsyncSocketException& ex) noexcept override {
    std::cout << "TODO error" << ex.what() << " " << ex.getType() << "\n";
  }
};
}

int main(int argc, char* argv[]) {
  FLAGS_logtostderr = true;
  FLAGS_minloglevel = 0;

  google::ParseCommandLineFlags(&argc, &argv, true);
  google::InitGoogleLogging(argv[0]);
  google::InstallFailureSignalHandler();

  EventBase eventBase;
  auto thread = std::thread([&]() { eventBase.loopForever(); });

  std::unique_ptr<ReactiveSocket> reactiveSocket;
  Callback callback;
  StatsPrinter stats;

  eventBase.runInEventBaseThreadAndWait(
      [&callback, &reactiveSocket, &eventBase, &stats]() {
        folly::AsyncSocket::UniquePtr socket(
            new folly::AsyncSocket(&eventBase));

        folly::SocketAddress addr(FLAGS_host, FLAGS_port, true);

        socket->connect(&callback, addr);

        std::cout << "attempting connection to " << addr.describe() << "\n";

        std::unique_ptr<DuplexConnection> connection =
            folly::make_unique<TcpDuplexConnection>(std::move(socket), stats);
        std::unique_ptr<DuplexConnection> framedConnection =
            folly::make_unique<FramedDuplexConnection>(
                std::move(connection), stats);
        std::unique_ptr<RequestHandler> requestHandler =
            folly::make_unique<DefaultRequestHandler>();

        reactiveSocket = ReactiveSocket::fromClientConnection(
            std::move(framedConnection),
            std::move(requestHandler),
            stats,
            folly::make_unique<FollyKeepaliveTimer>(
                eventBase, std::chrono::milliseconds(5000)));

        reactiveSocket->requestSubscription(
            folly::IOBuf::copyBuffer("from client"),
            createManagedInstance<PrintSubscriber>());
      });

  std::string name;
  std::getline(std::cin, name);

  // TODO why need to shutdown in eventbase?
  eventBase.runInEventBaseThreadAndWait(
      [&reactiveSocket]() { reactiveSocket.reset(nullptr); });

  eventBase.terminateLoopSoon();
  thread.join();

  return 0;
}<|MERGE_RESOLUTION|>--- conflicted
+++ resolved
@@ -19,117 +19,73 @@
 DEFINE_int32(port, 9898, "host:port to connect to");
 
 namespace {
-<<<<<<< HEAD
-class ClientRequestHandler : public RequestHandler {
- public:
-  ~ClientRequestHandler() {
-    LOG(INFO) << "~ClientRequestHandler()";
-  }
+    class Callback : public AsyncSocket::ConnectCallback {
+    public:
+        virtual ~Callback() = default;
 
-  /// Handles a new Channel requested by the other end.
-  ///
-  /// Modelled after Producer::subscribe, hence must synchronously call
-  /// Subscriber::onSubscribe, and provide a valid Subscription.
-  Subscriber<Payload>& handleRequestChannel(
-      Payload request,
-      Subscriber<Payload>& response) override {
-    LOG(ERROR) << "not expecting server call";
-    response.onError(std::runtime_error("incoming request not supported"));
+        void connectSuccess() noexcept override {}
 
-    auto* subscription = new MemoryMixin<NullSubscription>();
-    response.onSubscribe(*subscription);
-
-    return *(new MemoryMixin<CancelSubscriber>());
-  }
-
-  /// Handles a new inbound Subscription requested by the other end.
-  void handleRequestSubscription(Payload request, Subscriber<Payload>& response)
-      override {
-    LOG(ERROR) << "not expecting server call";
-    response.onError(std::runtime_error("incoming request not supported"));
-
-    auto* subscription = new MemoryMixin<NullSubscription>();
-    response.onSubscribe(*subscription);
-  }
-
-  void handleFireAndForgetRequest(Payload request) override {
-    LOG(ERROR) << "not expecting server call";
-  }
-
-  void handleMetadataPush(Payload request) override {
-    LOG(ERROR) << "not expecting server call";
-  }
-};
-
-=======
->>>>>>> 4343ba96
-class Callback : public AsyncSocket::ConnectCallback {
- public:
-  virtual ~Callback() = default;
-
-  void connectSuccess() noexcept override {}
-
-  void connectErr(const AsyncSocketException& ex) noexcept override {
-    std::cout << "TODO error" << ex.what() << " " << ex.getType() << "\n";
-  }
-};
+        void connectErr(const AsyncSocketException& ex) noexcept override {
+            std::cout << "TODO error" << ex.what() << " " << ex.getType() << "\n";
+        }
+    };
 }
 
 int main(int argc, char* argv[]) {
-  FLAGS_logtostderr = true;
-  FLAGS_minloglevel = 0;
+    FLAGS_logtostderr = true;
+    FLAGS_minloglevel = 0;
 
-  google::ParseCommandLineFlags(&argc, &argv, true);
-  google::InitGoogleLogging(argv[0]);
-  google::InstallFailureSignalHandler();
+    google::ParseCommandLineFlags(&argc, &argv, true);
+    google::InitGoogleLogging(argv[0]);
+    google::InstallFailureSignalHandler();
 
-  EventBase eventBase;
-  auto thread = std::thread([&]() { eventBase.loopForever(); });
+    EventBase eventBase;
+    auto thread = std::thread([&]() { eventBase.loopForever(); });
 
-  std::unique_ptr<ReactiveSocket> reactiveSocket;
-  Callback callback;
-  StatsPrinter stats;
+    std::unique_ptr<ReactiveSocket> reactiveSocket;
+    Callback callback;
+    StatsPrinter stats;
 
-  eventBase.runInEventBaseThreadAndWait(
-      [&callback, &reactiveSocket, &eventBase, &stats]() {
-        folly::AsyncSocket::UniquePtr socket(
-            new folly::AsyncSocket(&eventBase));
+    eventBase.runInEventBaseThreadAndWait(
+            [&callback, &reactiveSocket, &eventBase, &stats]() {
+                folly::AsyncSocket::UniquePtr socket(
+                        new folly::AsyncSocket(&eventBase));
 
-        folly::SocketAddress addr(FLAGS_host, FLAGS_port, true);
+                folly::SocketAddress addr(FLAGS_host, FLAGS_port, true);
 
-        socket->connect(&callback, addr);
+                socket->connect(&callback, addr);
 
-        std::cout << "attempting connection to " << addr.describe() << "\n";
+                std::cout << "attempting connection to " << addr.describe() << "\n";
 
-        std::unique_ptr<DuplexConnection> connection =
-            folly::make_unique<TcpDuplexConnection>(std::move(socket), stats);
-        std::unique_ptr<DuplexConnection> framedConnection =
-            folly::make_unique<FramedDuplexConnection>(
-                std::move(connection), stats);
-        std::unique_ptr<RequestHandler> requestHandler =
-            folly::make_unique<DefaultRequestHandler>();
+                std::unique_ptr<DuplexConnection> connection =
+                        folly::make_unique<TcpDuplexConnection>(std::move(socket), stats);
+                std::unique_ptr<DuplexConnection> framedConnection =
+                        folly::make_unique<FramedDuplexConnection>(
+                                std::move(connection), stats);
+                std::unique_ptr<RequestHandler> requestHandler =
+                        folly::make_unique<DefaultRequestHandler>();
 
-        reactiveSocket = ReactiveSocket::fromClientConnection(
-            std::move(framedConnection),
-            std::move(requestHandler),
-            stats,
-            folly::make_unique<FollyKeepaliveTimer>(
-                eventBase, std::chrono::milliseconds(5000)));
+                reactiveSocket = ReactiveSocket::fromClientConnection(
+                        std::move(framedConnection),
+                        std::move(requestHandler),
+                        stats,
+                        folly::make_unique<FollyKeepaliveTimer>(
+                                eventBase, std::chrono::milliseconds(5000)));
 
-        reactiveSocket->requestSubscription(
-            folly::IOBuf::copyBuffer("from client"),
-            createManagedInstance<PrintSubscriber>());
-      });
+                reactiveSocket->requestSubscription(
+                        folly::IOBuf::copyBuffer("from client"),
+                        createManagedInstance<PrintSubscriber>());
+            });
 
-  std::string name;
-  std::getline(std::cin, name);
+    std::string name;
+    std::getline(std::cin, name);
 
-  // TODO why need to shutdown in eventbase?
-  eventBase.runInEventBaseThreadAndWait(
-      [&reactiveSocket]() { reactiveSocket.reset(nullptr); });
+    // TODO why need to shutdown in eventbase?
+    eventBase.runInEventBaseThreadAndWait(
+            [&reactiveSocket]() { reactiveSocket.reset(nullptr); });
 
-  eventBase.terminateLoopSoon();
-  thread.join();
+    eventBase.terminateLoopSoon();
+    thread.join();
 
-  return 0;
+    return 0;
 }