--- conflicted
+++ resolved
@@ -39,11 +39,7 @@
   framedReader.onNext(std::move(payload1));
 
   EXPECT_CALL(frameSubscriber, onNext_(_))
-<<<<<<< HEAD
-      .WillOnce(Invoke([&](Payload& p) {
-=======
       .WillOnce(Invoke([&](std::unique_ptr<folly::IOBuf>& p) {
->>>>>>> 2b0fcc0d
         ASSERT_EQ(msg1, p->moveToFbString().toStdString());
       }));
 
@@ -156,11 +152,7 @@
   }
 
   EXPECT_CALL(frameSubscriber, onNext_(_))
-<<<<<<< HEAD
-      .WillOnce(Invoke([&](Payload& p) {
-=======
       .WillOnce(Invoke([&](std::unique_ptr<folly::IOBuf>& p) {
->>>>>>> 2b0fcc0d
         ASSERT_EQ(msg1, p->moveToFbString().toStdString());
       }));
 
