cmake_minimum_required(VERSION 3.2)
project(ReactiveSocket)

# Cmake modules.
set(CMAKE_MODULE_PATH "${CMAKE_SOURCE_DIR}/cmake/")

# Generate compilation database for use by YouCompleteMe.
set(CMAKE_EXPORT_COMPILE_COMMANDS 1)

# make sure to bail on in-source builds for cleanliness
if (${CMAKE_SOURCE_DIR} STREQUAL ${CMAKE_BINARY_DIR})
  message(FATAL_ERROR "In-source builds not allowed. Please make a new directory (called a build directory)"
          "and run CMake from there. You may need to remove CMakeCache.txt.")
endif()

# default built type is Release
if(NOT CMAKE_BUILD_TYPE)
  set(CMAKE_BUILD_TYPE "Release" CACHE STRING "Choose the type of build" FORCE)
endif(NOT CMAKE_BUILD_TYPE)

# default is to use ReactiveStreams location from github directly
if(NOT REACTIVE_STREAMS_GIT_URL)
  set(REACTIVE_STREAMS_GIT_URL "https://github.com/ReactiveSocket/reactive-streams-cpp.git" CACHE STRING "Location of the ReactiveStreams C++ git repo" FORCE)
endif(NOT REACTIVE_STREAMS_GIT_URL)

enable_testing()

include(ExternalProject)
include(CTest)

# gmock
ExternalProject_Add(
  gmock
  URL ${CMAKE_CURRENT_SOURCE_DIR}/googletest-master-20160722.zip
  INSTALL_COMMAND ""
)

ExternalProject_Get_Property(gmock source_dir)
set(GMOCK_SOURCE_DIR ${source_dir})
ExternalProject_Get_Property(gmock binary_dir)
set(GMOCK_BINARY_DIR ${binary_dir})

set(GMOCK_LIBS
  ${GMOCK_BINARY_DIR}/${CMAKE_CFG_INTDIR}/googlemock/${CMAKE_STATIC_LIBRARY_PREFIX}gmock${CMAKE_STATIC_LIBRARY_SUFFIX}
  ${GMOCK_BINARY_DIR}/${CMAKE_CFG_INTDIR}/googlemock/${CMAKE_STATIC_LIBRARY_PREFIX}gmock_main${CMAKE_STATIC_LIBRARY_SUFFIX}
  )

# ReactiveStreams C++
ExternalProject_Add(
  ReactiveStreams
  GIT_REPOSITORY ${REACTIVE_STREAMS_GIT_URL}
  CMAKE_ARGS "-DCMAKE_BUILD_TYPE=Release" "-DCMAKE_INSTALL_PREFIX=${CMAKE_CURRENT_BINARY_DIR}/reactivestreams"
)

find_package(Threads)

# Common configuration for all build modes.
set(CMAKE_CXX_FLAGS "${CMAKE_CXX_FLAGS} -std=c++11")
set(CMAKE_CXX_FLAGS "${CMAKE_CXX_FLAGS} -Wall -Wextra -Wno-unused-parameter")
set(CMAKE_CXX_FLAGS "${CMAKE_CXX_FLAGS} -fno-omit-frame-pointer -momit-leaf-frame-pointer")

# Configuration for Debug build mode.
set(CMAKE_CXX_FLAGS_DEBUG "${CMAKE_CXX_FLAGS_DEBUG} -fsanitize=address")

find_package(Folly REQUIRED)
find_package(OpenSSL REQUIRED)
find_package(Boost REQUIRED COMPONENTS system thread)
include_directories(SYSTEM ${FOLLY_INCLUDE_DIR})
include_directories(SYSTEM ${OPENSSL_INCLUDE_DIR})

include_directories(${CMAKE_SOURCE_DIR})

include_directories(${CMAKE_CURRENT_BINARY_DIR}/reactivesocket/include)
include_directories(${GMOCK_SOURCE_DIR}/googlemock/include)
include_directories(${GMOCK_SOURCE_DIR}/googletest/include)

add_library(
  ReactiveSocket
  src/AbstractStreamAutomaton.cpp
  src/AbstractStreamAutomaton.h
  src/automata/ChannelRequester.cpp
  src/automata/ChannelRequester.h
  src/automata/ChannelResponder.cpp
  src/automata/ChannelResponder.h
  src/automata/SubscriptionRequester.cpp
  src/automata/SubscriptionRequester.h
  src/automata/SubscriptionResponder.cpp
  src/automata/SubscriptionResponder.h
  src/ConnectionAutomaton.cpp
  src/ConnectionAutomaton.h
  src/DuplexConnection.h
  src/Frame.cpp
  src/Frame.h
  src/framed/FramedDuplexConnection.cpp
  src/framed/FramedDuplexConnection.h
  src/framed/FramedReader.cpp
  src/framed/FramedReader.h
  src/framed/FramedWriter.cpp
  src/framed/FramedWriter.h
  src/mixins/ConsumerMixin-inl.h
  src/mixins/ConsumerMixin.h
  src/mixins/ExecutorMixin.h
  src/mixins/IntrusiveDeleter.h
  src/mixins/LoggingMixin.h
  src/mixins/MemoryMixin.h
  src/mixins/MixinTerminator.h
  src/mixins/PublisherMixin.h
  src/mixins/README.md
  src/mixins/SinkIfMixin.h
  src/mixins/SourceIfMixin.h
  src/mixins/StreamIfMixin.h
  src/Payload.h
  src/ReactiveSocket.cpp
  src/ReactiveSocket.h
  src/ReactiveStreamsCompat.h
  src/RequestHandler.h
  src/tcp/TcpDuplexConnection.cpp
  src/tcp/TcpDuplexConnection.h 
  src/Stats.h 
  src/Stats.cpp)

target_link_libraries(
  ReactiveSocket
  ${FOLLY_LIBRARIES}
  glog
  )

add_dependencies(ReactiveSocket ReactiveStreams)

enable_testing()

# EXCLUDE_FROM_ALL so 'make install' doesn't attempt installation of googletest
#add_subdirectory(external/googletest EXCLUDE_FROM_ALL)

add_executable(
  tests
  test/framed/FramedReaderTest.cpp
  test/framed/FramedWriterTest.cpp
  test/streams/AllowanceSemaphoreTest.cpp
  test/streams/OwnershipTest.cpp
  test/streams/SmartPointersTest.cpp
  test/FrameTest.cpp
  test/InlineConnection.cpp
  test/InlineConnection.h
  test/InlineConnectionTest.cpp
  test/MockDuplexConnection.h
  test/MockRequestHandler.h
  test/ReactiveSocketTest.cpp
  test/ReactiveStreamsMocksCompat.h
  test/Test.cpp
  test/MockStats.h)

target_link_libraries(
  tests
  ReactiveSocket
  ${FOLLY_LIBRARIES}
<<<<<<< HEAD
  ${GMOCK_LIBS}
=======
  gflags
  gmock
  gtest
>>>>>>> f51381e4
  glog
  ${CMAKE_THREAD_LIBS_INIT}
  )

add_dependencies(tests gmock ReactiveSocket)

add_test(NAME ReactiveSocketTests COMMAND tests)

add_executable(
        tcpclient
        test/tcp/TcpClient.cpp
        test/simple/PrintSubscriber.cpp
        test/simple/PrintSubscriber.h
        test/simple/CancelSubscriber.cpp
        test/simple/CancelSubscriber.h
        src/ReactiveSocket.cpp
        src/ReactiveSocket.h
        test/simple/NullSubscription.cpp
        test/simple/NullSubscription.h
        test/simple/StatsPrinter.cpp
        test/simple/StatsPrinter.h)

target_link_libraries(
        tcpclient
        ReactiveSocket
        ${FOLLY_LIBRARIES}
        gflags
        ${GMOCK_LIBS}
        glog
        ${CMAKE_THREAD_LIBS_INIT}
)

add_dependencies(tcpclient gmock)

add_executable(
        tcpserver
        test/tcp/TcpServer.cpp
        test/simple/PrintSubscriber.cpp
        test/simple/PrintSubscriber.h
        test/simple/NullSubscription.cpp
        test/simple/NullSubscription.h
        test/simple/CancelSubscriber.cpp
        test/simple/CancelSubscriber.h
        test/simple/StatsPrinter.cpp
        test/simple/StatsPrinter.h)

target_link_libraries(
        tcpserver
        ReactiveSocket
        ${FOLLY_LIBRARIES}
        gflags
        ${GMOCK_LIBS}
        glog
        ${CMAKE_THREAD_LIBS_INIT}
)

add_dependencies(tcpserver gmock)

add_executable(
        tckclient
        tck-test/client.cpp
        tck-test/TestFileParser.cpp
        tck-test/TestFileParser.h
        tck-test/TestSuite.cpp
        tck-test/TestSuite.h
        tck-test/TestInterpreter.cpp
        tck-test/TestInterpreter.h
        tck-test/TypedCommands.h)

target_link_libraries(
        tckclient
        ${FOLLY_LIBRARIES}
        gflags
        glog
)

add_dependencies(tckclient gmock)

# EOF<|MERGE_RESOLUTION|>--- conflicted
+++ resolved
@@ -154,13 +154,8 @@
   tests
   ReactiveSocket
   ${FOLLY_LIBRARIES}
-<<<<<<< HEAD
   ${GMOCK_LIBS}
-=======
   gflags
-  gmock
-  gtest
->>>>>>> f51381e4
   glog
   ${CMAKE_THREAD_LIBS_INIT}
   )
