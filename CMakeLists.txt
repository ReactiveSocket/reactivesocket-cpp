--- conflicted
+++ resolved
@@ -128,13 +128,9 @@
   src/tcp/TcpDuplexConnection.cpp
   src/tcp/TcpDuplexConnection.h
   src/Stats.h
-<<<<<<< HEAD
-  src/Stats.cpp)
-=======
   src/Stats.cpp
   src/folly/FollyKeepaliveTimer.cpp
   src/folly/FollyKeepaliveTimer.h)
->>>>>>> 4343ba961d7a2b117f06b6816acd44c439f4f02e
 
 target_link_libraries(
   ReactiveSocket
