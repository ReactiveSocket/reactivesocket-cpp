cmake_minimum_required(VERSION 3.2)
project(ReactiveSocket)

# Cmake modules.
set(CMAKE_MODULE_PATH "${CMAKE_SOURCE_DIR}/cmake/")

# Generate compilation database for use by YouCompleteMe.
set(CMAKE_EXPORT_COMPILE_COMMANDS 1)

# make sure to bail on in-source builds for cleanliness
if (${CMAKE_SOURCE_DIR} STREQUAL ${CMAKE_BINARY_DIR})
  message(FATAL_ERROR "In-source builds not allowed. Please make a new directory (called a build directory)"
          "and run CMake from there. You may need to remove CMakeCache.txt.")
endif()

# default built type is Release
if(NOT CMAKE_BUILD_TYPE)
  set(CMAKE_BUILD_TYPE "Release" CACHE STRING "Choose the type of build" FORCE)
endif(NOT CMAKE_BUILD_TYPE)

# default is to use ReactiveStreams location from github directly
if(NOT REACTIVE_STREAMS_GIT_URL)
  set(REACTIVE_STREAMS_GIT_URL "https://github.com/ReactiveSocket/reactive-streams-cpp.git" CACHE STRING "Location of the ReactiveStreams C++ git repo" FORCE)
endif(NOT REACTIVE_STREAMS_GIT_URL)

option(BUILD_BENCHMARKS "Build benchmarks" OFF)

enable_testing()

# Add a OSS macro.  This is mainly to get gflags working with travis.
add_definitions(-DOSS)

include(ExternalProject)
include(CTest)

# gmock
ExternalProject_Add(
  gmock
  URL ${CMAKE_CURRENT_SOURCE_DIR}/googletest-release-1.8.0.zip
  INSTALL_COMMAND ""
)

ExternalProject_Get_Property(gmock source_dir)
set(GMOCK_SOURCE_DIR ${source_dir})
ExternalProject_Get_Property(gmock binary_dir)
set(GMOCK_BINARY_DIR ${binary_dir})

set(GMOCK_LIBS
  ${GMOCK_BINARY_DIR}/${CMAKE_CFG_INTDIR}/googlemock/${CMAKE_STATIC_LIBRARY_PREFIX}gmock${CMAKE_STATIC_LIBRARY_SUFFIX}
  ${GMOCK_BINARY_DIR}/${CMAKE_CFG_INTDIR}/googlemock/${CMAKE_STATIC_LIBRARY_PREFIX}gmock_main${CMAKE_STATIC_LIBRARY_SUFFIX}
  )

# ReactiveStreams C++
ExternalProject_Add(
  ReactiveStreams
  GIT_REPOSITORY ${REACTIVE_STREAMS_GIT_URL}
  GIT_TAG d2fd61252b51a57a2916ee52fcd54b7f5d563591
  CMAKE_ARGS "-DCMAKE_BUILD_TYPE=Release" "-DCMAKE_INSTALL_PREFIX=${CMAKE_CURRENT_BINARY_DIR}/reactivestreams"
)

find_package(Threads)

if(APPLE)
  set(OPENSSL_ROOT_DIR "/usr/local/opt/openssl")
endif()

if(NOT META_CXX_STD)
  # Defaults to C++14 if not set:
  set(META_CXX_STD 14)
endif()

# Common configuration for all build modes.
set(CMAKE_CXX_FLAGS "${CMAKE_CXX_FLAGS} -std=c++${META_CXX_STD}")
set(CMAKE_CXX_FLAGS "${CMAKE_CXX_FLAGS} -Wall -Wextra -Wno-unused-parameter")
set(CMAKE_CXX_FLAGS "${CMAKE_CXX_FLAGS} -Woverloaded-virtual")

string(TOLOWER "${CMAKE_BUILD_TYPE}" BUILD_TYPE_LOWER)
if("${BUILD_TYPE_LOWER}" MATCHES "debug")
  message("debug mode was set")
  set(CMAKE_CXX_FLAGS "${CMAKE_CXX_FLAGS} -Wno-unreachable-code")
else()
  message("release mode was set")
endif()

if("${CMAKE_CXX_COMPILER_ID}" MATCHES "Clang")
  set(EXTRA_CXX_FLAGS ${EXTRA_CXX_FLAGS} -Werror -Weverything -pedantic-errors)
  set(EXTRA_CXX_FLAGS ${EXTRA_CXX_FLAGS} -Wno-unreachable-code-break -Wno-covered-switch-default)
  set(EXTRA_CXX_FLAGS ${EXTRA_CXX_FLAGS} -Wno-padded -Wno-weak-vtables -Wno-weak-template-vtables)
  set(EXTRA_CXX_FLAGS ${EXTRA_CXX_FLAGS} -Wno-global-constructors -Wno-exit-time-destructors)
  set(EXTRA_CXX_FLAGS ${EXTRA_CXX_FLAGS} -Wno-unreachable-code-return)
  set(EXTRA_CXX_FLAGS ${EXTRA_CXX_FLAGS} -Wno-c++98-compat -Wno-c++98-compat-pedantic)
  set(EXTRA_CXX_FLAGS ${EXTRA_CXX_FLAGS} -Wno-abstract-vbase-init)
elseif(CMAKE_COMPILER_IS_GNUCXX)
  set(EXTRA_CXX_FLAGS ${EXTRA_CXX_FLAGS} -Werror -pedantic -pedantic-errors)
endif()

find_library(DOUBLE-CONVERSION double-conversion)

find_package(Folly REQUIRED)
find_package(OpenSSL REQUIRED)

# Find glog and gflags libraries specifically
find_path(GLOG_INCLUDE_DIR glog/logging.h)
find_path(GFLAGS_INCLUDE_DIR gflags/gflags.h)

find_library(GLOG_LIBRARY glog)
find_library(GFLAGS_LIBRARY gflags)

message("gflags include_dir <${GFLAGS_INCLUDE_DIR}> lib <${GFLAGS_LIBRARY}>")
message("glog include_dir <${GLOG_INCLUDE_DIR}> lib <${GLOG_LIBRARY}>")

include_directories(SYSTEM ${FOLLY_INCLUDE_DIR})
include_directories(SYSTEM ${OPENSSL_INCLUDE_DIR})

include_directories(SYSTEM ${GFLAGS_INCLUDE_DIR})
include_directories(SYSTEM ${GLOG_INCLUDE_DIR})

include_directories(${CMAKE_SOURCE_DIR})

include_directories(${CMAKE_CURRENT_BINARY_DIR}/reactivestreams/include)
include_directories(${GMOCK_SOURCE_DIR}/googlemock/include)
include_directories(${GMOCK_SOURCE_DIR}/googletest/include)

add_library(
  ReactiveSocket
  src/automata/ChannelRequester.cpp
  src/automata/ChannelRequester.h
  src/automata/ChannelResponder.cpp
  src/automata/ChannelResponder.h
  src/automata/ConsumerBase.cpp
  src/automata/ConsumerBase.h
  src/automata/PublisherBase.h
  src/automata/RequestResponseRequester.cpp
  src/automata/RequestResponseRequester.h
  src/automata/RequestResponseResponder.cpp
  src/automata/RequestResponseResponder.h
  src/automata/StreamAutomatonBase.cpp
  src/automata/StreamAutomatonBase.h
  src/automata/StreamRequester.cpp
  src/automata/StreamRequester.h
  src/automata/StreamResponder.cpp
  src/automata/StreamResponder.h
  src/ClientResumeStatusCallback.h
  src/Common.cpp
  src/Common.h
  src/ConnectionAutomaton.cpp
  src/ConnectionAutomaton.h
  src/ConnectionSetupPayload.cpp
  src/ConnectionSetupPayload.h
  src/DuplexConnection.h
  src/EnableSharedFromThis.h
  src/Executor.cpp
  src/Executor.h
  src/folly/FollyKeepaliveTimer.cpp
  src/folly/FollyKeepaliveTimer.h
  src/Frame.cpp
  src/Frame.h
  src/framed/FramedDuplexConnection.cpp
  src/framed/FramedDuplexConnection.h
  src/framed/FramedReader.cpp
  src/framed/FramedReader.h
  src/framed/FramedWriter.cpp
  src/framed/FramedWriter.h
  src/FrameProcessor.h
  src/FrameSerializer.cpp
  src/FrameSerializer.h
  src/FrameTransport.cpp
  src/FrameTransport.h
  src/NullRequestHandler.cpp
  src/NullRequestHandler.h
  src/Payload.cpp
  src/Payload.h
  src/ReactiveSocket.h
  src/ReactiveStreamsCompat.h
  src/RequestHandler.h
  src/ResumeCache.cpp
  src/ResumeCache.h
  src/ServerConnectionAcceptor.cpp
  src/ServerConnectionAcceptor.h
  src/StandardReactiveSocket.cpp
  src/StandardReactiveSocket.h
  src/Stats.cpp
  src/Stats.h
  src/StreamsFactory.cpp
  src/StreamsFactory.h
  src/StreamsHandler.h
  src/StreamState.cpp
  src/StreamState.h
  src/SubscriberBase.h
  src/SubscriptionBase.h
  src/tcp/TcpDuplexConnection.cpp
  src/tcp/TcpDuplexConnection.h
  src/versions/FrameSerializer_v0.cpp
  src/versions/FrameSerializer_v0.h
  src/versions/FrameSerializer_v0_1.cpp
  src/versions/FrameSerializer_v0_1.h
  src/versions/FrameSerializer_v1_0.cpp
  src/versions/FrameSerializer_v1_0.h)

target_link_libraries(
  ReactiveSocket
  ${FOLLY_LIBRARIES}
  ${GFLAGS_LIBRARY}
  ${GLOG_LIBRARY})

add_dependencies(ReactiveSocket ReactiveStreams)

target_compile_options(
  ReactiveSocket
  PRIVATE ${EXTRA_CXX_FLAGS})

enable_testing()

# EXCLUDE_FROM_ALL so 'make install' doesn't attempt installation of googletest
#add_subdirectory(external/googletest EXCLUDE_FROM_ALL)

add_executable(
  tests
  test/ConnectionAutomatonTest.cpp
  test/framed/FramedReaderTest.cpp
  test/framed/FramedWriterTest.cpp
  test/automata/PublisherBaseTest.cpp
  test/FrameTest.cpp
  test/InlineConnection.cpp
  test/InlineConnection.h
  test/InlineConnectionTest.cpp
  test/MockKeepaliveTimer.h
  test/MockRequestHandler.h
  test/MockStats.h
  test/ReactiveSocketConcurrencyTest.cpp
  test/ReactiveSocketTest.cpp
  test/ReactiveStreamsMocksCompat.h
  test/SubscriberBaseTest.cpp
  test/Test.cpp
  test/folly/FollyKeepaliveTimerTest.cpp
  test/ReactiveSocketResumabilityTest.cpp
  test/AllowanceSemaphoreTest.cpp
  test/ResumeIdentificationTokenTest.cpp
  test/ServerConnectionAcceptorTest.cpp
  test/PayloadTest.cpp
  test/ResumeCacheTest.cpp
  test/StreamStateTest.cpp)

target_link_libraries(
  tests
  ReactiveSocket
  ${FOLLY_LIBRARIES}
  ${GMOCK_LIBS}
  ${GFLAGS_LIBRARY}
  ${GLOG_LIBRARY}
  ${CMAKE_THREAD_LIBS_INIT})

add_dependencies(tests gmock ReactiveSocket)

add_test(NAME ReactiveSocketTests COMMAND tests)

add_executable(
        tcpclient
        test/tcp/TcpClient.cpp
        test/simple/PrintSubscriber.cpp
        test/simple/PrintSubscriber.h
        src/StandardReactiveSocket.cpp
        src/StandardReactiveSocket.h
        test/simple/StatsPrinter.cpp
        test/simple/StatsPrinter.h)

target_link_libraries(
        tcpclient
        ReactiveSocket
        ${FOLLY_LIBRARIES}
        ${GFLAGS_LIBRARY}
        ${GMOCK_LIBS}
        ${GLOG_LIBRARY}
        ${CMAKE_THREAD_LIBS_INIT})

add_dependencies(tcpclient gmock)

add_executable(
        tcpserver
        test/tcp/TcpServer.cpp
        test/simple/PrintSubscriber.cpp
        test/simple/PrintSubscriber.h
        test/simple/StatsPrinter.cpp
        test/simple/StatsPrinter.h)

target_link_libraries(
        tcpserver
        ReactiveSocket
        ${FOLLY_LIBRARIES}
        ${GFLAGS_LIBRARY}
        ${GMOCK_LIBS}
        ${GLOG_LIBRARY}
        ${CMAKE_THREAD_LIBS_INIT})

add_dependencies(tcpserver gmock)

add_executable(
        tckclient
        tck-test/client.cpp
        tck-test/TestFileParser.cpp
        tck-test/TestFileParser.h
        tck-test/TestSubscriber.cpp
        tck-test/TestSubscriber.h
        tck-test/TestSuite.cpp
        tck-test/TestSuite.h
        tck-test/TestInterpreter.cpp
        tck-test/TestInterpreter.h
        tck-test/TypedCommands.h)

target_link_libraries(
        tckclient
        ReactiveSocket
        ${FOLLY_LIBRARIES}
        ${GFLAGS_LIBRARY}
        ${GLOG_LIBRARY}
        ${CMAKE_THREAD_LIBS_INIT})

add_executable(
        tckserver
        tck-test/server.cpp
        tck-test/MarbleProcessor.cpp
        tck-test/MarbleProcessor.h
        test/simple/StatsPrinter.cpp
        test/simple/StatsPrinter.h)

target_link_libraries(
        tckserver
        ReactiveSocket
        ${FOLLY_LIBRARIES}
        ${GFLAGS_LIBRARY}
        ${GMOCK_LIBS}
        ${GLOG_LIBRARY}
        ${DOUBLE-CONVERSION}
        ${CMAKE_THREAD_LIBS_INIT})

add_executable(
        tcpresumeclient
        test/resume/TcpResumeClient.cpp
        test/simple/PrintSubscriber.cpp
        test/simple/PrintSubscriber.h
        src/StandardReactiveSocket.cpp
        src/StandardReactiveSocket.h
        test/simple/StatsPrinter.cpp
        test/simple/StatsPrinter.h)

target_link_libraries(
        tcpresumeclient
        ReactiveSocket
        ${FOLLY_LIBRARIES}
        ${GFLAGS_LIBRARY}
        ${GMOCK_LIBS}
        ${GLOG_LIBRARY}
        ${CMAKE_THREAD_LIBS_INIT})

add_dependencies(tcpresumeclient gmock)

add_executable(
        tcpresumeserver
        test/resume/TcpResumeServer.cpp
        test/simple/PrintSubscriber.cpp
        test/simple/PrintSubscriber.h
        test/simple/StatsPrinter.cpp
        test/simple/StatsPrinter.h)

target_link_libraries(
        tcpresumeserver
        ReactiveSocket
        ${FOLLY_LIBRARIES}
        ${GFLAGS_LIBRARY}
        ${GMOCK_LIBS}
        ${GLOG_LIBRARY}
        ${CMAKE_THREAD_LIBS_INIT})

add_dependencies(tcpresumeserver gmock)

add_subdirectory(experimental/yarpl)

########################################
# RSocket Experimental
########################################

add_library(
        rsocket_experimental
        experimental/rsocket/RSocket.h
        # TODO remove when ReactiveStreams all synced
        experimental/rsocket/OldNewBridge.h
        experimental/rsocket-src/RSocket.cpp
        experimental/rsocket/RSocketServer.h
        experimental/rsocket-src/RSocketServer.cpp
        experimental/rsocket/RSocketClient.h
        experimental/rsocket-src/RSocketClient.cpp
        experimental/rsocket/RSocketRequester.h
        experimental/rsocket-src/RSocketRequester.cpp
        experimental/rsocket/RSocketErrors.h
        experimental/rsocket/ConnectionAcceptor.h
        experimental/rsocket/ConnectionFactory.h
        experimental/rsocket/ConnectionSetupRequest.h
        experimental/rsocket-src/ConnectionSetupRequest.cpp
        experimental/rsocket/ConnectionResumeRequest.h
        experimental/rsocket-src/ConnectionResumeRequest.cpp
        experimental/rsocket/transports/TcpConnectionAcceptor.h
        experimental/rsocket-src/transports/TcpConnectionAcceptor.cpp
        experimental/rsocket/transports/TcpConnectionFactory.h
        experimental/rsocket-src/transports/TcpConnectionFactory.cpp
<<<<<<< HEAD
        experimental/rsocket/RSocketRequestHandler.h)
=======
)
>>>>>>> 96419637

add_dependencies(rsocket_experimental ReactiveStreams yarpl)

# include the experimental includes for usage
target_include_directories(rsocket_experimental PUBLIC "${PROJECT_SOURCE_DIR}/experimental")
# yarpl in its current experimental paths
target_include_directories(rsocket_experimental PUBLIC "${PROJECT_SOURCE_DIR}/experimental/yarpl/include")
target_include_directories(rsocket_experimental PUBLIC "${PROJECT_SOURCE_DIR}/experimental/yarpl/src")
#include_directories(${CMAKE_CURRENT_BINARY_DIR}/experimental)


add_executable(
        rsocket_tests
        experimental/rsocket-test/RSocketClientServerTest.cpp
        experimental/rsocket-test/handlers/HelloStreamRequestHandler.h
        experimental/rsocket-test/handlers/HelloStreamRequestHandler.cpp
        experimental/rsocket-test/handlers/HelloStreamSubscription.h
        experimental/rsocket-test/handlers/HelloStreamSubscription.cpp
)

target_link_libraries(
        rsocket_tests
        rsocket_experimental
        ReactiveSocket
        ${FOLLY_LIBRARIES}
        ${GMOCK_LIBS}
        ${GFLAGS_LIBRARY}
        ${GLOG_LIBRARY}
        ${CMAKE_THREAD_LIBS_INIT})

add_dependencies(rsocket_tests gmock rsocket_experimental)

add_test(NAME RSocketTests COMMAND rsocket_tests)

########################################
# Examples
########################################

add_library(
        reactivesocket_examples_util
        examples/util/ExampleSubscriber.cpp
        examples/util/ExampleSubscriber.h
)

target_link_libraries(
        reactivesocket_examples_util
        rsocket_experimental
        ReactiveSocket
        ${FOLLY_LIBRARIES}
        ${GFLAGS_LIBRARY}
        ${GLOG_LIBRARY}
        ${CMAKE_THREAD_LIBS_INIT}
)

# stream-hello-world

add_executable(
        example_stream-hello-world-server
        examples/stream-hello-world/StreamHelloWorld_Server.cpp
)

target_link_libraries(
        example_stream-hello-world-server
        ReactiveSocket
        rsocket_experimental
        reactivesocket_examples_util
        yarpl
        ${FOLLY_LIBRARIES}
        ${GFLAGS_LIBRARY}
        ${GLOG_LIBRARY}
        ${CMAKE_THREAD_LIBS_INIT})

add_executable(
        example_stream-hello-world-client
        examples/stream-hello-world/StreamHelloWorld_Client.cpp
)

target_link_libraries(
        example_stream-hello-world-client
        ReactiveSocket
        rsocket_experimental
        reactivesocket_examples_util
        yarpl
        ${FOLLY_LIBRARIES}
        ${GFLAGS_LIBRARY}
        ${GLOG_LIBRARY}
        ${CMAKE_THREAD_LIBS_INIT})

# conditional-request-handling

add_executable(
        example_conditional-request-handling-server
        examples/conditional-request-handling/ConditionalRequestHandling_Server.cpp
        examples/conditional-request-handling/TextRequestHandler.h
        examples/conditional-request-handling/TextRequestHandler.cpp
        examples/conditional-request-handling/JsonRequestHandler.cpp
        examples/conditional-request-handling/JsonRequestHandler.h
)

target_link_libraries(
        example_conditional-request-handling-server
        ReactiveSocket
        rsocket_experimental
        reactivesocket_examples_util
        yarpl
        ${FOLLY_LIBRARIES}
        ${GFLAGS_LIBRARY}
        ${GLOG_LIBRARY}
        ${CMAKE_THREAD_LIBS_INIT})

add_executable(
        example_conditional-request-handling-client
        examples/conditional-request-handling/ConditionalRequestHandling_Client.cpp
)

target_link_libraries(
        example_conditional-request-handling-client
        ReactiveSocket
        rsocket_experimental
        reactivesocket_examples_util
        yarpl
        ${FOLLY_LIBRARIES}
        ${GFLAGS_LIBRARY}
        ${GLOG_LIBRARY}
        ${CMAKE_THREAD_LIBS_INIT})


########################################
# End Examples
########################################

if(BUILD_BENCHMARKS)
  add_subdirectory(benchmarks)
endif(BUILD_BENCHMARKS)

# EOF<|MERGE_RESOLUTION|>--- conflicted
+++ resolved
@@ -402,11 +402,8 @@
         experimental/rsocket-src/transports/TcpConnectionAcceptor.cpp
         experimental/rsocket/transports/TcpConnectionFactory.h
         experimental/rsocket-src/transports/TcpConnectionFactory.cpp
-<<<<<<< HEAD
-        experimental/rsocket/RSocketRequestHandler.h)
-=======
-)
->>>>>>> 96419637
+        experimental/rsocket/RSocketRequestHandler.h
+)
 
 add_dependencies(rsocket_experimental ReactiveStreams yarpl)
 
