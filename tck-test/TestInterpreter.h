// Copyright 2004-present Facebook. All Rights Reserved.

#pragma once

#include <map>

#include <folly/SocketAddress.h>
#include "rsocket/Payload.h"
#include "rsocket/RSocket.h"
#include "rsocket/RSocketRequester.h"

#include "tck-test/BaseSubscriber.h"
#include "tck-test/TestSuite.h"

namespace folly {
class EventBase;
}

namespace rsocket {

class ReactiveSocket;

namespace tck {

class SubscribeCommand;
class RequestCommand;
class AwaitCommand;
class CancelCommand;
class AssertCommand;
class ResumeCommand;
class DisconnectCommand;

class TestInterpreter {
  class TestClient {
   public:
<<<<<<< HEAD
    TestClient(std::shared_ptr<RSocketClient> c) : client(std::move(c)) {
=======
    explicit TestClient(std::shared_ptr<RSocketClient> c)
        : client(std::move(c)) {
>>>>>>> e722c564
      auto rs = client->getRequester();
      requester = std::move(rs);
    }
    std::shared_ptr<RSocketClient> client;
    std::shared_ptr<RSocketRequester> requester;
  };

 public:
  TestInterpreter(const Test& test, folly::SocketAddress address);

  bool run();

 private:
  void handleSubscribe(const SubscribeCommand& command);
  void handleRequest(const RequestCommand& command);
  void handleAwait(const AwaitCommand& command);
  void handleCancel(const CancelCommand& command);
  void handleAssert(const AssertCommand& command);
  void handleDisconnect(const DisconnectCommand& command);
  void handleResume(const ResumeCommand& command);

  yarpl::Reference<BaseSubscriber> getSubscriber(const std::string& id);

  folly::SocketAddress address_;
  const Test& test_;
  std::map<std::string, std::string> interactionIdToType_;
  std::map<std::string, yarpl::Reference<BaseSubscriber>> testSubscribers_;
  std::map<std::string, std::shared_ptr<TestClient>> testClient_;
};

} // namespace tck
} // namespace rsocket<|MERGE_RESOLUTION|>--- conflicted
+++ resolved
@@ -33,12 +33,8 @@
 class TestInterpreter {
   class TestClient {
    public:
-<<<<<<< HEAD
-    TestClient(std::shared_ptr<RSocketClient> c) : client(std::move(c)) {
-=======
     explicit TestClient(std::shared_ptr<RSocketClient> c)
         : client(std::move(c)) {
->>>>>>> e722c564
       auto rs = client->getRequester();
       requester = std::move(rs);
     }
